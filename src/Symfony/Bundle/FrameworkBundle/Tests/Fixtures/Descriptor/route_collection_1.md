--- conflicted
+++ resolved
@@ -29,12 +29,8 @@
 - Method: PUT|POST
 - Class: Symfony\Component\Routing\Route
 - Defaults: NONE
-<<<<<<< HEAD
-- Requirements: NONE
-=======
 - Requirements: NO CUSTOM
 - Options: 
     - `compiler_class`: Symfony\Component\Routing\RouteCompiler
     - `opt1`: val1
-    - `opt2`: val2
->>>>>>> e87d4f71
+    - `opt2`: val2