--- conflicted
+++ resolved
@@ -166,8 +166,6 @@
                 <source>This value is already used</source>
                 <target>Questo valore è già stato utilizzato</target>
             </trans-unit>
-<<<<<<< HEAD
-=======
             <trans-unit id="42">
                 <source>The size of the image could not be detected</source>
                 <target>La dimensione dell'immagine non può essere determinata</target>
@@ -188,7 +186,6 @@
                 <source>The image height is too small ({{ height }}px). Minimum height expected is {{ min_height }}px</source>
                 <target>L'altezza dell'immagine è troppo piccola ({{ height }}px). L'altezza minima è di {{ min_height }}px</target>
             </trans-unit>
->>>>>>> 8198078d
         </body>
     </file>
 </xliff>