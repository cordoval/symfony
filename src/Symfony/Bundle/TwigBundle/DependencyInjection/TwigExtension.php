--- conflicted
+++ resolved
@@ -36,9 +36,6 @@
         $loader = new XmlFileLoader($container, new FileLocator(__DIR__.'/../Resources/config'));
         $loader->load('twig.xml');
 
-<<<<<<< HEAD
-        $configuration = $this->getConfiguration($configs, $container);
-=======
         foreach ($configs as &$config) {
             if (isset($config['globals'])) {
                 foreach ($config['globals'] as $name => $value) {
@@ -52,8 +49,8 @@
             }
         }
 
-        $configuration = new Configuration();
->>>>>>> 971c71f1
+        $configuration = $this->getConfiguration($configs, $container);
+
         $config = $this->processConfiguration($configuration, $configs);
 
         $container->setParameter('twig.exception_listener.controller', $config['exception_controller']);
