--- conflicted
+++ resolved
@@ -112,19 +112,9 @@
 
     public function testLegacyDefaultApiVersion()
     {
-<<<<<<< HEAD
-        $this->assertInstanceOf('Symfony\Component\Validator\Validator\LegacyValidator', $this->builder->getValidator());
-=======
         $this->iniSet('error_reporting', -1 & E_USER_DEPRECATED);
 
-        if (PHP_VERSION_ID < 50309) {
-            // Old implementation on PHP < 5.3.9
-            $this->assertInstanceOf('Symfony\Component\Validator\Validator', $this->builder->getValidator());
-        } else {
-            // Legacy compatible implementation on PHP >= 5.3.9
-            $this->assertInstanceOf('Symfony\Component\Validator\Validator\LegacyValidator', $this->builder->getValidator());
-        }
->>>>>>> 1994cacd
+        $this->assertInstanceOf('Symfony\Component\Validator\Validator\LegacyValidator', $this->builder->getValidator());
     }
 
     public function testLegacySetApiVersion24()
@@ -143,15 +133,8 @@
 
     public function testLegacySetApiVersion24And25()
     {
-<<<<<<< HEAD
-=======
         $this->iniSet('error_reporting', -1 & E_USER_DEPRECATED);
 
-        if (PHP_VERSION_ID < 50309) {
-            $this->markTestSkipped('Not supported prior to PHP 5.3.9');
-        }
-
->>>>>>> 1994cacd
         $this->assertSame($this->builder, $this->builder->setApiVersion(Validation::API_VERSION_2_5_BC));
         $this->assertInstanceOf('Symfony\Component\Validator\Validator\LegacyValidator', $this->builder->getValidator());
     }
