--- conflicted
+++ resolved
@@ -177,21 +177,13 @@
             if ($currentBatchesCount > 0 && (self::MAX_BATCH_SIZE === $currentBatchesCount || ($i + 1) === $c)) {
                 try {
                     $loadedBatch = $this->lookupObjectIdentities($currentBatch, $sids, $oidLookup);
-<<<<<<< HEAD
-                } catch (AclNotFoundException $aclNotFoundException) {
-=======
                 } catch (AclNotFoundException $e) {
->>>>>>> 17ffb5a8
                     if ($result->count()) {
                         $partialResultException = new NotAllAclsFoundException('The provider could not find ACLs for all object identities.');
                         $partialResultException->setPartialResult($result);
                         throw $partialResultException;
                     } else {
-<<<<<<< HEAD
-                        throw $aclNotFoundException;
-=======
                         throw $e;
->>>>>>> 17ffb5a8
                     }
                 }
                 foreach ($loadedBatch as $loadedOid) {
