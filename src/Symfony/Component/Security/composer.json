{
    "name": "symfony/security",
    "type": "library",
    "description": "Symfony Security Component",
    "keywords": [],
    "homepage": "http://symfony.com",
    "license": "MIT",
    "authors": [
        {
            "name": "Fabien Potencier",
            "email": "fabien@symfony.com"
        },
        {
            "name": "Symfony Community",
            "homepage": "http://symfony.com/contributors"
        }
    ],
    "require": {
        "php": ">=5.3.3",
        "symfony/event-dispatcher": "~2.2|~3.0.0",
        "symfony/http-foundation": "~2.1|~3.0.0",
        "symfony/http-kernel": "~2.4|~3.0.0"
    },
    "replace": {
        "symfony/security-acl": "self.version",
        "symfony/security-core": "self.version",
        "symfony/security-csrf": "self.version",
        "symfony/security-http": "self.version"
    },
    "require-dev": {
<<<<<<< HEAD
        "symfony/locale": "~2.0,>=2.0.5|~3.0.0",
        "symfony/routing": "~2.2|~3.0.0",
        "symfony/translation": "~2.0,>=2.0.5|~3.0.0",
        "symfony/validator": "~2.5,>=2.5.5|~3.0.0",
=======
        "symfony/intl": "~2.3",
        "symfony/routing": "~2.2",
        "symfony/translation": "~2.0,>=2.0.5",
        "symfony/validator": "~2.5,>=2.5.5",
>>>>>>> 363e5b41
        "doctrine/common": "~2.2",
        "doctrine/dbal": "~2.2",
        "psr/log": "~1.0",
        "ircmaxell/password-compat": "~1.0",
        "symfony/expression-language": "~2.6|~3.0.0"
    },
    "suggest": {
        "symfony/class-loader": "For using the ACL generateSql script",
        "symfony/finder": "For using the ACL generateSql script",
        "symfony/validator": "For using the user password constraint",
        "symfony/routing": "For using the HttpUtils class to create sub-requests, redirect the user, and match URLs",
        "doctrine/dbal": "For using the built-in ACL implementation",
        "symfony/expression-language": "For using the expression voter",
        "ircmaxell/password-compat": "For using the BCrypt password encoder in PHP <5.5"
    },
    "autoload": {
        "psr-0": { "Symfony\\Component\\Security\\": "" }
    },
    "target-dir": "Symfony/Component/Security",
    "minimum-stability": "dev",
    "extra": {
        "branch-alias": {
            "dev-master": "2.7-dev"
        }
    }
}<|MERGE_RESOLUTION|>--- conflicted
+++ resolved
@@ -28,17 +28,10 @@
         "symfony/security-http": "self.version"
     },
     "require-dev": {
-<<<<<<< HEAD
-        "symfony/locale": "~2.0,>=2.0.5|~3.0.0",
+        "symfony/intl": "~2.3|~3.0.0",
         "symfony/routing": "~2.2|~3.0.0",
         "symfony/translation": "~2.0,>=2.0.5|~3.0.0",
         "symfony/validator": "~2.5,>=2.5.5|~3.0.0",
-=======
-        "symfony/intl": "~2.3",
-        "symfony/routing": "~2.2",
-        "symfony/translation": "~2.0,>=2.0.5",
-        "symfony/validator": "~2.5,>=2.5.5",
->>>>>>> 363e5b41
         "doctrine/common": "~2.2",
         "doctrine/dbal": "~2.2",
         "psr/log": "~1.0",
