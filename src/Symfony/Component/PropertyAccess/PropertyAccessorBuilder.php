<?php

/*
 * This file is part of the Symfony package.
 *
 * (c) Fabien Potencier <fabien@symfony.com>
 *
 * For the full copyright and license information, please view the LICENSE
 * file that was distributed with this source code.
 */

namespace Symfony\Component\PropertyAccess;

/**
 * A configurable builder for PropertyAccessorInterface objects.
 *
 * @author Jérémie Augustin <jeremie.augustin@pixel-cookers.com>
 */
class PropertyAccessorBuilder
{
    /**
     * @var bool
     */
    private $magicCall = false;

    /**
     * @var Boolean
     */
    private $throwExceptionOnInvalidIndex = false;

    /**
     * Enables the use of "__call" by the PropertyAccessor.
     *
     * @return PropertyAccessorBuilder The builder object
     */
    public function enableMagicCall()
    {
        $this->magicCall = true;

        return $this;
    }

    /**
     * Disables the use of "__call" by the PropertyAccessor.
     *
     * @return PropertyAccessorBuilder The builder object
     */
    public function disableMagicCall()
    {
        $this->magicCall = false;

        return $this;
    }

    /**
<<<<<<< HEAD
     * @return Boolean true if the use of "__call" by the PropertyAccessor is enabled
=======
     * @return bool    true if the use of "__call" by the ProperyAccessor is enabled
>>>>>>> e96b0188
     */
    public function isMagicCallEnabled()
    {
        return $this->magicCall;
    }

    /**
     * Enables exceptions in read context for array by PropertyAccessor
     *
     * @return PropertyAccessorBuilder The builder object
     */
    public function enableExceptionOnInvalidIndex()
    {
        $this->throwExceptionOnInvalidIndex = true;

        return $this;
    }

    /**
     * Disables exceptions in read context for array by PropertyAccessor
     *
     * @return PropertyAccessorBuilder The builder object
     */
    public function disableExceptionOnInvalidIndex()
    {
        $this->throwExceptionOnInvalidIndex = false;

        return $this;
    }

    /**
     * @return Boolean true is exceptions in read context for array is enabled
     */
    public function isExceptionOnInvalidIndexEnabled()
    {
        return $this->throwExceptionOnInvalidIndex;
    }

    /**
     * Builds and returns a new propertyAccessor object.
     *
     * @return PropertyAccessorInterface The built propertyAccessor
     */
    public function getPropertyAccessor()
    {
        return new PropertyAccessor($this->magicCall, $this->throwExceptionOnInvalidIndex);
    }
}<|MERGE_RESOLUTION|>--- conflicted
+++ resolved
@@ -53,11 +53,7 @@
     }
 
     /**
-<<<<<<< HEAD
-     * @return Boolean true if the use of "__call" by the PropertyAccessor is enabled
-=======
-     * @return bool    true if the use of "__call" by the ProperyAccessor is enabled
->>>>>>> e96b0188
+     * @return bool true if the use of "__call" by the PropertyAccessor is enabled
      */
     public function isMagicCallEnabled()
     {
