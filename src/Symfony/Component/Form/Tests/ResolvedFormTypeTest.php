<?php

/*
 * This file is part of the Symfony package.
 *
 * (c) Fabien Potencier <fabien@symfony.com>
 *
 * For the full copyright and license information, please view the LICENSE
 * file that was distributed with this source code.
 */

namespace Symfony\Component\Form\Tests;

use Symfony\Component\Form\ResolvedFormType;
use Symfony\Component\Form\FormView;
use Symfony\Component\Form\FormBuilder;
use Symfony\Component\OptionsResolver\OptionsResolverInterface;

/**
 * @author Bernhard Schussek <bschussek@gmail.com>
 */
class ResolvedFormTypeTest extends \PHPUnit_Framework_TestCase
{
    /**
     * @var \PHPUnit_Framework_MockObject_MockObject
     */
    private $dispatcher;

    /**
     * @var \PHPUnit_Framework_MockObject_MockObject
     */
    private $factory;

    /**
     * @var \PHPUnit_Framework_MockObject_MockObject
     */
    private $dataMapper;
    private $parentType;
    private $type;
    private $extension1;
    private $extension2;
    private $parentResolvedType;
    private $resolvedType;

    protected function setUp()
    {
        $this->dispatcher = $this->getMock('Symfony\Component\EventDispatcher\EventDispatcherInterface');
        $this->factory = $this->getMock('Symfony\Component\Form\FormFactoryInterface');
        $this->dataMapper = $this->getMock('Symfony\Component\Form\DataMapperInterface');
        $this->parentType = $this->getMockFormType();
        $this->type = $this->getMockFormType();
        $this->extension1 = $this->getMockFormTypeExtension();
        $this->extension2 = $this->getMockFormTypeExtension();
        $this->parentResolvedType = new ResolvedFormType($this->parentType);
        $this->resolvedType = new ResolvedFormType($this->type, array($this->extension1, $this->extension2), $this->parentResolvedType);
    }

    public function testGetOptionsResolver()
    {
<<<<<<< HEAD
        if (version_compare(\PHPUnit_Runner_Version::id(), '3.7', '<')) {
            $this->markTestSkipped('This test requires PHPUnit 3.7.');
        }

=======
        $test = $this;
>>>>>>> ad84fb78
        $i = 0;

        $assertIndexAndAddOption = function ($index, $option, $default) use (&$i) {
            return function (OptionsResolverInterface $resolver) use (&$i, $index, $option, $default) {
                $this->assertEquals($index, $i, 'Executed at index '.$index);

                ++$i;

                $resolver->setDefaults(array($option => $default));
            };
        };

        // First the default options are generated for the super type
        $this->parentType->expects($this->once())
            ->method('setDefaultOptions')
            ->will($this->returnCallback($assertIndexAndAddOption(0, 'a', 'a_default')));

        // The form type itself
        $this->type->expects($this->once())
            ->method('setDefaultOptions')
            ->will($this->returnCallback($assertIndexAndAddOption(1, 'b', 'b_default')));

        // And its extensions
        $this->extension1->expects($this->once())
            ->method('setDefaultOptions')
            ->will($this->returnCallback($assertIndexAndAddOption(2, 'c', 'c_default')));

        $this->extension2->expects($this->once())
            ->method('setDefaultOptions')
            ->will($this->returnCallback($assertIndexAndAddOption(3, 'd', 'd_default')));

        $givenOptions = array('a' => 'a_custom', 'c' => 'c_custom');
        $resolvedOptions = array('a' => 'a_custom', 'b' => 'b_default', 'c' => 'c_custom', 'd' => 'd_default');

        $resolver = $this->resolvedType->getOptionsResolver();

        $this->assertEquals($resolvedOptions, $resolver->resolve($givenOptions));
    }

    public function testCreateBuilder()
    {
        if (version_compare(\PHPUnit_Runner_Version::id(), '3.7', '<')) {
            $this->markTestSkipped('This test requires PHPUnit 3.7.');
        }

        $givenOptions = array('a' => 'a_custom', 'c' => 'c_custom');
        $resolvedOptions = array('a' => 'a_custom', 'b' => 'b_default', 'c' => 'c_custom', 'd' => 'd_default');
        $optionsResolver = $this->getMock('Symfony\Component\OptionsResolver\OptionsResolverInterface');

        $this->resolvedType = $this->getMockBuilder('Symfony\Component\Form\ResolvedFormType')
            ->setConstructorArgs(array($this->type, array($this->extension1, $this->extension2), $this->parentResolvedType))
            ->setMethods(array('getOptionsResolver'))
            ->getMock();

        $this->resolvedType->expects($this->once())
            ->method('getOptionsResolver')
            ->will($this->returnValue($optionsResolver));

        $optionsResolver->expects($this->once())
            ->method('resolve')
            ->with($givenOptions)
            ->will($this->returnValue($resolvedOptions));

        $factory = $this->getMockFormFactory();
        $builder = $this->resolvedType->createBuilder($factory, 'name', $givenOptions);

        $this->assertSame($this->resolvedType, $builder->getType());
        $this->assertSame($resolvedOptions, $builder->getOptions());
        $this->assertNull($builder->getDataClass());
    }

    public function testCreateBuilderWithDataClassOption()
    {
        if (version_compare(\PHPUnit_Runner_Version::id(), '3.7', '<')) {
            $this->markTestSkipped('This test requires PHPUnit 3.7.');
        }

        $givenOptions = array('data_class' => 'Foo');
        $resolvedOptions = array('data_class' => '\stdClass');
        $optionsResolver = $this->getMock('Symfony\Component\OptionsResolver\OptionsResolverInterface');

        $this->resolvedType = $this->getMockBuilder('Symfony\Component\Form\ResolvedFormType')
            ->setConstructorArgs(array($this->type, array($this->extension1, $this->extension2), $this->parentResolvedType))
            ->setMethods(array('getOptionsResolver'))
            ->getMock();

        $this->resolvedType->expects($this->once())
            ->method('getOptionsResolver')
            ->will($this->returnValue($optionsResolver));

        $optionsResolver->expects($this->once())
            ->method('resolve')
            ->with($givenOptions)
            ->will($this->returnValue($resolvedOptions));

        $factory = $this->getMockFormFactory();
        $builder = $this->resolvedType->createBuilder($factory, 'name', $givenOptions);

        $this->assertSame($this->resolvedType, $builder->getType());
        $this->assertSame($resolvedOptions, $builder->getOptions());
        $this->assertSame('\stdClass', $builder->getDataClass());
    }

    public function testBuildForm()
    {
        if (version_compare(\PHPUnit_Runner_Version::id(), '3.7', '<')) {
            $this->markTestSkipped('This test requires PHPUnit 3.7.');
        }

        $i = 0;

        $assertIndex = function ($index) use (&$i) {
            return function () use (&$i, $index) {
                $this->assertEquals($index, $i, 'Executed at index '.$index);

                ++$i;
            };
        };

        $options = array('a' => 'Foo', 'b' => 'Bar');
        $builder = $this->getMock('Symfony\Component\Form\Test\FormBuilderInterface');

        // First the form is built for the super type
        $this->parentType->expects($this->once())
            ->method('buildForm')
            ->with($builder, $options)
            ->will($this->returnCallback($assertIndex(0)));

        // Then the type itself
        $this->type->expects($this->once())
            ->method('buildForm')
            ->with($builder, $options)
            ->will($this->returnCallback($assertIndex(1)));

        // Then its extensions
        $this->extension1->expects($this->once())
            ->method('buildForm')
            ->with($builder, $options)
            ->will($this->returnCallback($assertIndex(2)));

        $this->extension2->expects($this->once())
            ->method('buildForm')
            ->with($builder, $options)
            ->will($this->returnCallback($assertIndex(3)));

        $this->resolvedType->buildForm($builder, $options);
    }

    public function testCreateView()
    {
        $form = $this->getMock('Symfony\Component\Form\Test\FormInterface');

        $view = $this->resolvedType->createView($form);

        $this->assertInstanceOf('Symfony\Component\Form\FormView', $view);
        $this->assertNull($view->parent);
    }

    public function testCreateViewWithParent()
    {
        $form = $this->getMock('Symfony\Component\Form\Test\FormInterface');
        $parentView = $this->getMock('Symfony\Component\Form\FormView');

        $view = $this->resolvedType->createView($form, $parentView);

        $this->assertInstanceOf('Symfony\Component\Form\FormView', $view);
        $this->assertSame($parentView, $view->parent);
    }

    public function testBuildView()
    {
        $options = array('a' => '1', 'b' => '2');
        $form = $this->getMock('Symfony\Component\Form\Test\FormInterface');
        $view = $this->getMock('Symfony\Component\Form\FormView');

        $i = 0;

        $assertIndex = function ($index) use (&$i) {
            return function () use (&$i, $index) {
                $this->assertEquals($index, $i, 'Executed at index '.$index);

                ++$i;
            };
        };

        // First the super type
        $this->parentType->expects($this->once())
            ->method('buildView')
            ->with($view, $form, $options)
            ->will($this->returnCallback($assertIndex(0)));

        // Then the type itself
        $this->type->expects($this->once())
            ->method('buildView')
            ->with($view, $form, $options)
            ->will($this->returnCallback($assertIndex(1)));

        // Then its extensions
        $this->extension1->expects($this->once())
            ->method('buildView')
            ->with($view, $form, $options)
            ->will($this->returnCallback($assertIndex(2)));

        $this->extension2->expects($this->once())
            ->method('buildView')
            ->with($view, $form, $options)
            ->will($this->returnCallback($assertIndex(3)));

        $this->resolvedType->buildView($view, $form, $options);
    }

    public function testFinishView()
    {
        $options = array('a' => '1', 'b' => '2');
        $form = $this->getMock('Symfony\Component\Form\Test\FormInterface');
        $view = $this->getMock('Symfony\Component\Form\FormView');

        $i = 0;

        $assertIndex = function ($index) use (&$i) {
            return function () use (&$i, $index) {
                /* @var \PHPUnit_Framework_TestCase $test */
                $this->assertEquals($index, $i, 'Executed at index '.$index);

                ++$i;
            };
        };

        // First the super type
        $this->parentType->expects($this->once())
            ->method('finishView')
            ->with($view, $form, $options)
            ->will($this->returnCallback($assertIndex(0)));

        // Then the type itself
        $this->type->expects($this->once())
            ->method('finishView')
            ->with($view, $form, $options)
            ->will($this->returnCallback($assertIndex(1)));

        // Then its extensions
        $this->extension1->expects($this->once())
            ->method('finishView')
            ->with($view, $form, $options)
            ->will($this->returnCallback($assertIndex(2)));

        $this->extension2->expects($this->once())
            ->method('finishView')
            ->with($view, $form, $options)
            ->will($this->returnCallback($assertIndex(3)));

        $this->resolvedType->finishView($view, $form, $options);
    }

    /**
     * @return \PHPUnit_Framework_MockObject_MockObject
     */
    private function getMockFormType()
    {
        return $this->getMock('Symfony\Component\Form\FormTypeInterface');
    }

    /**
     * @return \PHPUnit_Framework_MockObject_MockObject
     */
    private function getMockFormTypeExtension()
    {
        return $this->getMock('Symfony\Component\Form\FormTypeExtensionInterface');
    }

    /**
     * @return \PHPUnit_Framework_MockObject_MockObject
     */
    private function getMockFormFactory()
    {
        return $this->getMock('Symfony\Component\Form\FormFactoryInterface');
    }

    /**
     * @param string $name
     * @param array  $options
     *
     * @return FormBuilder
     */
    protected function getBuilder($name = 'name', array $options = array())
    {
        return new FormBuilder($name, null, $this->dispatcher, $this->factory, $options);
    }
}<|MERGE_RESOLUTION|>--- conflicted
+++ resolved
@@ -57,14 +57,6 @@
 
     public function testGetOptionsResolver()
     {
-<<<<<<< HEAD
-        if (version_compare(\PHPUnit_Runner_Version::id(), '3.7', '<')) {
-            $this->markTestSkipped('This test requires PHPUnit 3.7.');
-        }
-
-=======
-        $test = $this;
->>>>>>> ad84fb78
         $i = 0;
 
         $assertIndexAndAddOption = function ($index, $option, $default) use (&$i) {
