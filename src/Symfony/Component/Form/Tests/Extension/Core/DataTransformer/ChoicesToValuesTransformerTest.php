--- conflicted
+++ resolved
@@ -45,11 +45,7 @@
     }
 
     /**
-<<<<<<< HEAD
-     * @expectedException \Symfony\Component\Form\Exception\UnexpectedTypeException
-=======
      * @expectedException \Symfony\Component\Form\Exception\TransformationFailedException
->>>>>>> 7deb9232
      */
     public function testTransformExpectsArray()
     {
@@ -71,11 +67,7 @@
     }
 
     /**
-<<<<<<< HEAD
-     * @expectedException \Symfony\Component\Form\Exception\UnexpectedTypeException
-=======
      * @expectedException \Symfony\Component\Form\Exception\TransformationFailedException
->>>>>>> 7deb9232
      */
     public function testReverseTransformExpectsArray()
     {
