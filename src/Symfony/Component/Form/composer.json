--- conflicted
+++ resolved
@@ -17,17 +17,10 @@
     ],
     "require": {
         "php": ">=5.3.3",
-<<<<<<< HEAD
         "symfony/event-dispatcher": "~2.1|~3.0.0",
         "symfony/intl": "~2.3|~3.0.0",
-        "symfony/options-resolver": "~2.1|~3.0.0",
+        "symfony/options-resolver": "~2.6|~3.0.0",
         "symfony/property-access": "~2.3|~3.0.0"
-=======
-        "symfony/event-dispatcher": "~2.1",
-        "symfony/intl": "~2.3",
-        "symfony/options-resolver": "~2.6",
-        "symfony/property-access": "~2.3"
->>>>>>> 12d8261d
     },
     "require-dev": {
         "doctrine/collections": "~1.0",
