--- conflicted
+++ resolved
@@ -23,17 +23,11 @@
         "symfony/property-access": "~2.3"
     },
     "require-dev": {
-<<<<<<< HEAD
-        "symfony/validator": "~2.2",
+        "symfony/validator": "~2.4",
         "symfony/http-foundation": "~2.2",
         "symfony/http-kernel": "~2.4",
         "symfony/security-csrf": "~2.4",
         "doctrine/collections": "~1.0"
-=======
-        "doctrine/collections": "~1.0",
-        "symfony/validator": "~2.3.0",
-        "symfony/http-foundation": "~2.2"
->>>>>>> 4ac8adde
     },
     "suggest": {
         "symfony/validator": "For form validation.",
