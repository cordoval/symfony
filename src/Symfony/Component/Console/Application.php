--- conflicted
+++ resolved
@@ -1047,39 +1047,6 @@
     }
 
     /**
-<<<<<<< HEAD
-=======
-     * Finds alternative commands of $name.
-     *
-     * @param string $name    The full name of the command
-     * @param array  $abbrevs The abbreviations
-     *
-     * @return array A sorted array of similar commands
-     */
-    private function findAlternativeCommands($name, $abbrevs)
-    {
-        $callback = function ($item) {
-            return $item->getName();
-        };
-
-        return $this->findAlternatives($name, $this->commands, $abbrevs, $callback);
-    }
-
-    /**
-     * Finds alternative namespace of $name.
-     *
-     * @param string $name    The full name of the namespace
-     * @param array  $abbrevs The abbreviations
-     *
-     * @return array A sorted array of similar namespace
-     */
-    private function findAlternativeNamespace($name, $abbrevs)
-    {
-        return $this->findAlternatives($name, $this->getNamespaces(), $abbrevs);
-    }
-
-    /**
->>>>>>> cbbd0624
      * Finds alternative of $name among $collection,
      * if nothing is found in $collection, try in $abbrevs.
      *
