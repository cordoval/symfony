<?php

/*
 * This file is part of the Symfony package.
 *
 * (c) Fabien Potencier <fabien@symfony.com>
 *
 * For the full copyright and license information, please view the LICENSE
 * file that was distributed with this source code.
 */

namespace Symfony\Component\HttpFoundation;

/**
 * Response represents an HTTP response.
 *
 * @author Fabien Potencier <fabien@symfony.com>
 *
 * @api
 */
class Response
{
    /**
     * @var \Symfony\Component\HttpFoundation\ResponseHeaderBag
     */
    public $headers;

    /**
     * @var string
     */
    protected $content;

    /**
     * @var string
     */
    protected $version;

    /**
     * @var integer
     */
    protected $statusCode;

    /**
     * @var string
     */
    protected $statusText;

    /**
     * @var string
     */
    protected $charset;

    /**
     * Status codes translation table.
     *
     * The list of codes is complete according to the
     * {@link http://www.iana.org/assignments/http-status-codes/ Hypertext Transfer Protocol (HTTP) Status Code Registry}
     * (last updated 2012-02-13).
     *
     * Unless otherwise noted, the status code is defined in RFC2616.
     *
     * @var array
     */
    public static $statusTexts = array(
        100 => 'Continue',
        101 => 'Switching Protocols',
        102 => 'Processing',            // RFC2518
        200 => 'OK',
        201 => 'Created',
        202 => 'Accepted',
        203 => 'Non-Authoritative Information',
        204 => 'No Content',
        205 => 'Reset Content',
        206 => 'Partial Content',
        207 => 'Multi-Status',          // RFC4918
        208 => 'Already Reported',      // RFC5842
        226 => 'IM Used',               // RFC3229
        300 => 'Multiple Choices',
        301 => 'Moved Permanently',
        302 => 'Found',
        303 => 'See Other',
        304 => 'Not Modified',
        305 => 'Use Proxy',
        306 => 'Reserved',
        307 => 'Temporary Redirect',
        308 => 'Permanent Redirect',    // RFC-reschke-http-status-308-07
        400 => 'Bad Request',
        401 => 'Unauthorized',
        402 => 'Payment Required',
        403 => 'Forbidden',
        404 => 'Not Found',
        405 => 'Method Not Allowed',
        406 => 'Not Acceptable',
        407 => 'Proxy Authentication Required',
        408 => 'Request Timeout',
        409 => 'Conflict',
        410 => 'Gone',
        411 => 'Length Required',
        412 => 'Precondition Failed',
        413 => 'Request Entity Too Large',
        414 => 'Request-URI Too Long',
        415 => 'Unsupported Media Type',
        416 => 'Requested Range Not Satisfiable',
        417 => 'Expectation Failed',
        418 => 'I\'m a teapot',                                               // RFC2324
        422 => 'Unprocessable Entity',                                        // RFC4918
        423 => 'Locked',                                                      // RFC4918
        424 => 'Failed Dependency',                                           // RFC4918
        425 => 'Reserved for WebDAV advanced collections expired proposal',   // RFC2817
        426 => 'Upgrade Required',                                            // RFC2817
        428 => 'Precondition Required',                                       // RFC6585
        429 => 'Too Many Requests',                                           // RFC6585
        431 => 'Request Header Fields Too Large',                             // RFC6585
        500 => 'Internal Server Error',
        501 => 'Not Implemented',
        502 => 'Bad Gateway',
        503 => 'Service Unavailable',
        504 => 'Gateway Timeout',
        505 => 'HTTP Version Not Supported',
        506 => 'Variant Also Negotiates (Experimental)',                      // RFC2295
        507 => 'Insufficient Storage',                                        // RFC4918
        508 => 'Loop Detected',                                               // RFC5842
        510 => 'Not Extended',                                                // RFC2774
        511 => 'Network Authentication Required',                             // RFC6585
    );

    /**
     * Constructor.
     *
     * @param string  $content The response content
     * @param integer $status  The response status code
     * @param array   $headers An array of response headers
     *
     * @throws \InvalidArgumentException When the HTTP status code is not valid
     *
     * @api
     */
    public function __construct($content = '', $status = 200, $headers = array())
    {
        $this->headers = new ResponseHeaderBag($headers);
        $this->setContent($content);
        $this->setStatusCode($status);
        $this->setProtocolVersion('1.0');
        if (!$this->headers->has('Date')) {
            $this->setDate(new \DateTime(null, new \DateTimeZone('UTC')));
        }
    }

    /**
     * Factory method for chainability
     *
     * Example:
     *
     *     return Response::create($body, 200)
     *         ->setSharedMaxAge(300);
     *
     * @param string  $content The response content
     * @param integer $status  The response status code
     * @param array   $headers An array of response headers
     *
     * @return Response
     */
    public static function create($content = '', $status = 200, $headers = array())
    {
        return new static($content, $status, $headers);
    }

    /**
     * Returns the Response as an HTTP string.
     *
     * The string representation of the Response is the same as the
     * one that will be sent to the client only if the prepare() method
     * has been called before.
     *
     * @return string The Response as an HTTP string
     *
     * @see prepare()
     */
    public function __toString()
    {
        return
            sprintf('HTTP/%s %s %s', $this->version, $this->statusCode, $this->statusText)."\r\n".
            $this->headers."\r\n".
            $this->getContent();
    }

    /**
     * Clones the current Response instance.
     */
    public function __clone()
    {
        $this->headers = clone $this->headers;
    }

    /**
     * Prepares the Response before it is sent to the client.
     *
     * This method tweaks the Response to ensure that it is
     * compliant with RFC 2616. Most of the changes are based on
     * the Request that is "associated" with this Response.
     *
     * @param Request $request A Request instance
     *
     * @return Response The current response.
     */
    public function prepare(Request $request)
    {
        $headers = $this->headers;

        if ($this->isInformational() || in_array($this->statusCode, array(204, 304))) {
            $this->setContent(null);
        }

        // Content-type based on the Request
        if (!$headers->has('Content-Type')) {
            $format = $request->getRequestFormat();
            if (null !== $format && $mimeType = $request->getMimeType($format)) {
                $headers->set('Content-Type', $mimeType);
            }
        }

        // Fix Content-Type
        $charset = $this->charset ?: 'UTF-8';
        if (!$headers->has('Content-Type')) {
            $headers->set('Content-Type', 'text/html; charset='.$charset);
        } elseif (0 === strpos($headers->get('Content-Type'), 'text/') && false === strpos($headers->get('Content-Type'), 'charset')) {
            // add the charset
            $headers->set('Content-Type', $headers->get('Content-Type').'; charset='.$charset);
        }

        // Fix Content-Length
        if ($headers->has('Transfer-Encoding')) {
            $headers->remove('Content-Length');
        }

        if ('HEAD' === $request->getMethod()) {
            // cf. RFC2616 14.13
            $length = $headers->get('Content-Length');
            $this->setContent(null);
            if ($length) {
                $headers->set('Content-Length', $length);
            }
        }

        // Fix protocol
        if ('HTTP/1.0' != $request->server->get('SERVER_PROTOCOL')) {
            $this->setProtocolVersion('1.1');
        }

        // Check if we need to send extra expire info headers
        if ('1.0' == $this->getProtocolVersion() && 'no-cache' == $this->headers->get('Cache-Control')) {
            $this->headers->set('pragma', 'no-cache');
            $this->headers->set('expires', -1);
        }

        return $this;
    }

    /**
     * Sends HTTP headers.
     *
     * @return Response
     */
    public function sendHeaders()
    {
        // headers have already been sent by the developer
        if (headers_sent()) {
            return $this;
        }

        // status
        header(sprintf('HTTP/%s %s %s', $this->version, $this->statusCode, $this->statusText));

        // headers
        foreach ($this->headers->all() as $name => $values) {
            foreach ($values as $value) {
                header($name.': '.$value, false);
            }
        }

        // cookies
        foreach ($this->headers->getCookies() as $cookie) {
            setcookie($cookie->getName(), $cookie->getValue(), $cookie->getExpiresTime(), $cookie->getPath(), $cookie->getDomain(), $cookie->isSecure(), $cookie->isHttpOnly());
        }

        return $this;
    }

    /**
     * Sends content for the current web response.
     *
     * @return Response
     */
    public function sendContent()
    {
        echo $this->content;

        return $this;
    }

    /**
     * Sends HTTP headers and content.
     *
     * @return Response
     *
     * @api
     */
    public function send()
    {
        $this->sendHeaders();
        $this->sendContent();

        if (function_exists('fastcgi_finish_request')) {
            fastcgi_finish_request();
        } elseif ('cli' !== PHP_SAPI) {
            // ob_get_level() never returns 0 on some Windows configurations, so if
            // the level is the same two times in a row, the loop should be stopped.
            $previous = null;
            $obStatus = ob_get_status(1);
            while (($level = ob_get_level()) > 0 && $level !== $previous) {
                $previous = $level;
                if ($obStatus[$level - 1] && isset($obStatus[$level - 1]['del']) && $obStatus[$level - 1]['del']) {
                    ob_end_flush();
                }
            }
            flush();
        }

        return $this;
    }

    /**
     * Sets the response content.
     *
     * Valid types are strings, numbers, and objects that implement a __toString() method.
     *
     * @param mixed $content
     *
     * @return Response
     *
     * @api
     */
    public function setContent($content)
    {
        if (null !== $content && !is_string($content) && !is_numeric($content) && !is_callable(array($content, '__toString'))) {
            throw new \UnexpectedValueException('The Response content must be a string or object implementing __toString(), "'.gettype($content).'" given.');
        }

        $this->content = (string) $content;

        return $this;
    }

    /**
     * Gets the current response content.
     *
     * @return string Content
     *
     * @api
     */
    public function getContent()
    {
        return $this->content;
    }

    /**
     * Sets the HTTP protocol version (1.0 or 1.1).
     *
     * @param string $version The HTTP protocol version
     *
     * @return Response
     *
     * @api
     */
    public function setProtocolVersion($version)
    {
        $this->version = $version;

        return $this;
    }

    /**
     * Gets the HTTP protocol version.
     *
     * @return string The HTTP protocol version
     *
     * @api
     */
    public function getProtocolVersion()
    {
        return $this->version;
    }

    /**
     * Sets the response status code.
     *
     * @param integer $code HTTP status code
     * @param mixed   $text HTTP status text
     *
     * If the status text is null it will be automatically populated for the known
     * status codes and left empty otherwise.
     *
     * @return Response
     *
     * @throws \InvalidArgumentException When the HTTP status code is not valid
     *
     * @api
     */
    public function setStatusCode($code, $text = null)
    {
        $this->statusCode = $code = (int) $code;
        if ($this->isInvalid()) {
            throw new \InvalidArgumentException(sprintf('The HTTP status code "%s" is not valid.', $code));
        }

        if (null === $text) {
            $this->statusText = isset(self::$statusTexts[$code]) ? self::$statusTexts[$code] : '';

            return $this;
        }

        if (false === $text) {
            $this->statusText = '';

            return $this;
        }

        $this->statusText = $text;

        return $this;
    }

    /**
     * Retrieves the status code for the current web response.
     *
     * @return integer Status code
     *
     * @api
     */
    public function getStatusCode()
    {
        return $this->statusCode;
    }

    /**
     * Sets the response charset.
     *
     * @param string $charset Character set
     *
     * @return Response
     *
     * @api
     */
    public function setCharset($charset)
    {
        $this->charset = $charset;

        return $this;
    }

    /**
     * Retrieves the response charset.
     *
     * @return string Character set
     *
     * @api
     */
    public function getCharset()
    {
        return $this->charset;
    }

    /**
     * Returns true if the response is worth caching under any circumstance.
     *
     * Responses marked "private" with an explicit Cache-Control directive are
     * considered uncacheable.
     *
     * Responses with neither a freshness lifetime (Expires, max-age) nor cache
     * validator (Last-Modified, ETag) are considered uncacheable.
     *
     * @return Boolean true if the response is worth caching, false otherwise
     *
     * @api
     */
    public function isCacheable()
    {
        if (!in_array($this->statusCode, array(200, 203, 300, 301, 302, 404, 410))) {
            return false;
        }

        if ($this->headers->hasCacheControlDirective('no-store') || $this->headers->getCacheControlDirective('private')) {
            return false;
        }

        return $this->isValidateable() || $this->isFresh();
    }

    /**
     * Returns true if the response is "fresh".
     *
     * Fresh responses may be served from cache without any interaction with the
     * origin. A response is considered fresh when it includes a Cache-Control/max-age
     * indicator or Expires header and the calculated age is less than the freshness lifetime.
     *
     * @return Boolean true if the response is fresh, false otherwise
     *
     * @api
     */
    public function isFresh()
    {
        return $this->getTtl() > 0;
    }

    /**
     * Returns true if the response includes headers that can be used to validate
     * the response with the origin server using a conditional GET request.
     *
     * @return Boolean true if the response is validateable, false otherwise
     *
     * @api
     */
    public function isValidateable()
    {
        return $this->headers->has('Last-Modified') || $this->headers->has('ETag');
    }

    /**
     * Marks the response as "private".
     *
     * It makes the response ineligible for serving other clients.
     *
     * @return Response
     *
     * @api
     */
    public function setPrivate()
    {
        $this->headers->removeCacheControlDirective('public');
        $this->headers->addCacheControlDirective('private');

        return $this;
    }

    /**
     * Marks the response as "public".
     *
     * It makes the response eligible for serving other clients.
     *
     * @return Response
     *
     * @api
     */
    public function setPublic()
    {
        $this->headers->addCacheControlDirective('public');
        $this->headers->removeCacheControlDirective('private');

        return $this;
    }

    /**
     * Returns true if the response must be revalidated by caches.
     *
     * This method indicates that the response must not be served stale by a
     * cache in any circumstance without first revalidating with the origin.
     * When present, the TTL of the response should not be overridden to be
     * greater than the value provided by the origin.
     *
     * @return Boolean true if the response must be revalidated by a cache, false otherwise
     *
     * @api
     */
    public function mustRevalidate()
    {
        return $this->headers->hasCacheControlDirective('must-revalidate') || $this->headers->has('proxy-revalidate');
    }

    /**
     * Returns the Date header as a DateTime instance.
     *
     * @return \DateTime A \DateTime instance
     *
     * @throws \RuntimeException When the header is not parseable
     *
     * @api
     */
    public function getDate()
    {
        return $this->headers->getDate('Date', new \DateTime());
    }

    /**
     * Sets the Date header.
     *
     * @param \DateTime $date A \DateTime instance
     *
     * @return Response
     *
     * @api
     */
    public function setDate(\DateTime $date)
    {
        $date->setTimezone(new \DateTimeZone('UTC'));
        $this->headers->set('Date', $date->format('D, d M Y H:i:s').' GMT');

        return $this;
    }

    /**
     * Returns the age of the response.
     *
     * @return integer The age of the response in seconds
     */
    public function getAge()
    {
        if (null !== $age = $this->headers->get('Age')) {
            return (int) $age;
        }

        return max(time() - $this->getDate()->format('U'), 0);
    }

    /**
     * Marks the response stale by setting the Age header to be equal to the maximum age of the response.
     *
     * @return Response
     *
     * @api
     */
    public function expire()
    {
        if ($this->isFresh()) {
            $this->headers->set('Age', $this->getMaxAge());
        }

        return $this;
    }

    /**
     * Returns the value of the Expires header as a DateTime instance.
     *
     * @return \DateTime|null A DateTime instance or null if the header does not exist
     *
     * @api
     */
    public function getExpires()
    {
        try {
            return $this->headers->getDate('Expires');
        } catch (\RuntimeException $e) {
            // according to RFC 2616 invalid date formats (e.g. "0" and "-1") must be treated as in the past
            return \DateTime::createFromFormat(DATE_RFC2822, 'Sat, 01 Jan 00 00:00:00 +0000');
        }
    }

    /**
     * Sets the Expires HTTP header with a DateTime instance.
     *
     * Passing null as value will remove the header.
     *
     * @param \DateTime|null $date A \DateTime instance or null to remove the header
     *
     * @return Response
     *
     * @api
     */
    public function setExpires(\DateTime $date = null)
    {
        if (null === $date) {
            $this->headers->remove('Expires');
        } else {
            $date = clone $date;
            $date->setTimezone(new \DateTimeZone('UTC'));
            $this->headers->set('Expires', $date->format('D, d M Y H:i:s').' GMT');
        }

        return $this;
    }

    /**
<<<<<<< HEAD
     * Gets the number of seconds after the time specified in the response's Date
=======
     * Returns the number of seconds after the time specified in the response's Date
>>>>>>> df5c1714
     * header when the the response should no longer be considered fresh.
     *
     * First, it checks for a s-maxage directive, then a max-age directive, and then it falls
     * back on an expires header. It returns null when no maximum age can be established.
     *
     * @return integer|null Number of seconds
     *
     * @api
     */
    public function getMaxAge()
    {
        if ($this->headers->hasCacheControlDirective('s-maxage')) {
            return (int) $this->headers->getCacheControlDirective('s-maxage');
        }

        if ($this->headers->hasCacheControlDirective('max-age')) {
            return (int) $this->headers->getCacheControlDirective('max-age');
        }

        if (null !== $this->getExpires()) {
            return $this->getExpires()->format('U') - $this->getDate()->format('U');
        }

        return null;
    }

    /**
     * Sets the number of seconds after which the response should no longer be considered fresh.
     *
     * This methods sets the Cache-Control max-age directive.
     *
     * @param integer $value Number of seconds
     *
     * @return Response
     *
     * @api
     */
    public function setMaxAge($value)
    {
        $this->headers->addCacheControlDirective('max-age', $value);

        return $this;
    }

    /**
     * Sets the number of seconds after which the response should no longer be considered fresh by shared caches.
     *
     * This methods sets the Cache-Control s-maxage directive.
     *
     * @param integer $value Number of seconds
     *
     * @return Response
     *
     * @api
     */
    public function setSharedMaxAge($value)
    {
        $this->setPublic();
        $this->headers->addCacheControlDirective('s-maxage', $value);

        return $this;
    }

    /**
     * Returns the response's time-to-live in seconds.
     *
     * It returns null when no freshness information is present in the response.
     *
     * When the responses TTL is <= 0, the response may not be served from cache without first
     * revalidating with the origin.
     *
     * @return integer|null The TTL in seconds
     *
     * @api
     */
    public function getTtl()
    {
        if (null !== $maxAge = $this->getMaxAge()) {
            return $maxAge - $this->getAge();
        }

        return null;
    }

    /**
     * Sets the response's time-to-live for shared caches.
     *
     * This method adjusts the Cache-Control/s-maxage directive.
     *
     * @param integer $seconds Number of seconds
     *
     * @return Response
     *
     * @api
     */
    public function setTtl($seconds)
    {
        $this->setSharedMaxAge($this->getAge() + $seconds);

        return $this;
    }

    /**
     * Sets the response's time-to-live for private/client caches.
     *
     * This method adjusts the Cache-Control/max-age directive.
     *
     * @param integer $seconds Number of seconds
     *
     * @return Response
     *
     * @api
     */
    public function setClientTtl($seconds)
    {
        $this->setMaxAge($this->getAge() + $seconds);

        return $this;
    }

    /**
     * Returns the Last-Modified HTTP header as a DateTime instance.
     *
     * @return \DateTime|null A DateTime instance or null if the header does not exist
     *
     * @throws \RuntimeException When the HTTP header is not parseable
     *
     * @api
     */
    public function getLastModified()
    {
        return $this->headers->getDate('Last-Modified');
    }

    /**
     * Sets the Last-Modified HTTP header with a DateTime instance.
     *
     * Passing null as value will remove the header.
     *
     * @param \DateTime|null $date A \DateTime instance or null to remove the header
     *
     * @return Response
     *
     * @api
     */
    public function setLastModified(\DateTime $date = null)
    {
        if (null === $date) {
            $this->headers->remove('Last-Modified');
        } else {
            $date = clone $date;
            $date->setTimezone(new \DateTimeZone('UTC'));
            $this->headers->set('Last-Modified', $date->format('D, d M Y H:i:s').' GMT');
        }

        return $this;
    }

    /**
     * Returns the literal value of the ETag HTTP header.
     *
     * @return string|null The ETag HTTP header or null if it does not exist
     *
     * @api
     */
    public function getEtag()
    {
        return $this->headers->get('ETag');
    }

    /**
     * Sets the ETag value.
     *
     * @param string|null $etag The ETag unique identifier or null to remove the header
     * @param Boolean     $weak Whether you want a weak ETag or not
     *
     * @return Response
     *
     * @api
     */
    public function setEtag($etag = null, $weak = false)
    {
        if (null === $etag) {
            $this->headers->remove('Etag');
        } else {
            if (0 !== strpos($etag, '"')) {
                $etag = '"'.$etag.'"';
            }

            $this->headers->set('ETag', (true === $weak ? 'W/' : '').$etag);
        }

        return $this;
    }

    /**
     * Sets the response's cache headers (validation and/or expiration).
     *
     * Available options are: etag, last_modified, max_age, s_maxage, private, and public.
     *
     * @param array $options An array of cache options
     *
     * @return Response
     *
     * @api
     */
    public function setCache(array $options)
    {
        if ($diff = array_diff(array_keys($options), array('etag', 'last_modified', 'max_age', 's_maxage', 'private', 'public'))) {
            throw new \InvalidArgumentException(sprintf('Response does not support the following options: "%s".', implode('", "', array_values($diff))));
        }

        if (isset($options['etag'])) {
            $this->setEtag($options['etag']);
        }

        if (isset($options['last_modified'])) {
            $this->setLastModified($options['last_modified']);
        }

        if (isset($options['max_age'])) {
            $this->setMaxAge($options['max_age']);
        }

        if (isset($options['s_maxage'])) {
            $this->setSharedMaxAge($options['s_maxage']);
        }

        if (isset($options['public'])) {
            if ($options['public']) {
                $this->setPublic();
            } else {
                $this->setPrivate();
            }
        }

        if (isset($options['private'])) {
            if ($options['private']) {
                $this->setPrivate();
            } else {
                $this->setPublic();
            }
        }

        return $this;
    }

    /**
     * Modifies the response so that it conforms to the rules defined for a 304 status code.
     *
     * This sets the status, removes the body, and discards any headers
     * that MUST NOT be included in 304 responses.
     *
     * @return Response
     *
     * @see http://tools.ietf.org/html/rfc2616#section-10.3.5
     *
     * @api
     */
    public function setNotModified()
    {
        $this->setStatusCode(304);
        $this->setContent(null);

        // remove headers that MUST NOT be included with 304 Not Modified responses
        foreach (array('Allow', 'Content-Encoding', 'Content-Language', 'Content-Length', 'Content-MD5', 'Content-Type', 'Last-Modified') as $header) {
            $this->headers->remove($header);
        }

        return $this;
    }

    /**
     * Returns true if the response includes a Vary header.
     *
     * @return Boolean true if the response includes a Vary header, false otherwise
     *
     * @api
     */
    public function hasVary()
    {
        return null !== $this->headers->get('Vary');
    }

    /**
     * Returns an array of header names given in the Vary header.
     *
     * @return array An array of Vary names
     *
     * @api
     */
    public function getVary()
    {
        if (!$vary = $this->headers->get('Vary')) {
            return array();
        }

        return is_array($vary) ? $vary : preg_split('/[\s,]+/', $vary);
    }

    /**
     * Sets the Vary header.
     *
     * @param string|array $headers
     * @param Boolean      $replace Whether to replace the actual value of not (true by default)
     *
     * @return Response
     *
     * @api
     */
    public function setVary($headers, $replace = true)
    {
        $this->headers->set('Vary', $headers, $replace);

        return $this;
    }

    /**
     * Determines if the Response validators (ETag, Last-Modified) match
     * a conditional value specified in the Request.
     *
     * If the Response is not modified, it sets the status code to 304 and
     * removes the actual content by calling the setNotModified() method.
     *
     * @param Request $request A Request instance
     *
     * @return Boolean true if the Response validators match the Request, false otherwise
     *
     * @api
     */
    public function isNotModified(Request $request)
    {
        if (!$request->isMethodSafe()) {
            return false;
        }

        $lastModified = $request->headers->get('If-Modified-Since');
        $notModified = false;
        if ($etags = $request->getEtags()) {
            $notModified = (in_array($this->getEtag(), $etags) || in_array('*', $etags)) && (!$lastModified || $this->headers->get('Last-Modified') == $lastModified);
        } elseif ($lastModified) {
            $notModified = $lastModified == $this->headers->get('Last-Modified');
        }

        if ($notModified) {
            $this->setNotModified();
        }

        return $notModified;
    }

    // http://www.w3.org/Protocols/rfc2616/rfc2616-sec10.html
    /**
     * Is response invalid?
     *
     * @return Boolean
     *
     * @api
     */
    public function isInvalid()
    {
        return $this->statusCode < 100 || $this->statusCode >= 600;
    }

    /**
     * Is response informative?
     *
     * @return Boolean
     *
     * @api
     */
    public function isInformational()
    {
        return $this->statusCode >= 100 && $this->statusCode < 200;
    }

    /**
     * Is response successful?
     *
     * @return Boolean
     *
     * @api
     */
    public function isSuccessful()
    {
        return $this->statusCode >= 200 && $this->statusCode < 300;
    }

    /**
     * Is the response a redirect?
     *
     * @return Boolean
     *
     * @api
     */
    public function isRedirection()
    {
        return $this->statusCode >= 300 && $this->statusCode < 400;
    }

    /**
     * Is there a client error?
     *
     * @return Boolean
     *
     * @api
     */
    public function isClientError()
    {
        return $this->statusCode >= 400 && $this->statusCode < 500;
    }

    /**
     * Was there a server side error?
     *
     * @return Boolean
     *
     * @api
     */
    public function isServerError()
    {
        return $this->statusCode >= 500 && $this->statusCode < 600;
    }

    /**
     * Is the response OK?
     *
     * @return Boolean
     *
     * @api
     */
    public function isOk()
    {
        return 200 === $this->statusCode;
    }

    /**
     * Is the reponse forbidden?
     *
     * @return Boolean
     *
     * @api
     */
    public function isForbidden()
    {
        return 403 === $this->statusCode;
    }

    /**
     * Is the response a not found error?
     *
     * @return Boolean
     *
     * @api
     */
    public function isNotFound()
    {
        return 404 === $this->statusCode;
    }

    /**
     * Is the response a redirect of some form?
     *
     * @param string $location
     *
     * @return Boolean
     *
     * @api
     */
    public function isRedirect($location = null)
    {
        return in_array($this->statusCode, array(201, 301, 302, 303, 307, 308)) && (null === $location ?: $location == $this->headers->get('Location'));
    }

    /**
     * Is the response empty?
     *
     * @return Boolean
     *
     * @api
     */
    public function isEmpty()
    {
        return in_array($this->statusCode, array(201, 204, 304));
    }
}<|MERGE_RESOLUTION|>--- conflicted
+++ resolved
@@ -679,11 +679,7 @@
     }
 
     /**
-<<<<<<< HEAD
-     * Gets the number of seconds after the time specified in the response's Date
-=======
      * Returns the number of seconds after the time specified in the response's Date
->>>>>>> df5c1714
      * header when the the response should no longer be considered fresh.
      *
      * First, it checks for a s-maxage directive, then a max-age directive, and then it falls
