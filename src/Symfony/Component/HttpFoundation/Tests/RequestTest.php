<?php

/*
 * This file is part of the Symfony package.
 *
 * (c) Fabien Potencier <fabien@symfony.com>
 *
 * For the full copyright and license information, please view the LICENSE
 * file that was distributed with this source code.
 */

namespace Symfony\Component\HttpFoundation\Tests;

use Symfony\Component\HttpFoundation\Session\Storage\MockArraySessionStorage;
use Symfony\Component\HttpFoundation\Session\Session;
use Symfony\Component\HttpFoundation\Request;

class RequestTest extends \PHPUnit_Framework_TestCase
{
    /**
     * @covers Symfony\Component\HttpFoundation\Request::__construct
     */
    public function testConstructor()
    {
        $this->testInitialize();
    }

    /**
     * @covers Symfony\Component\HttpFoundation\Request::initialize
     */
    public function testInitialize()
    {
        $request = new Request();

        $request->initialize(array('foo' => 'bar'));
        $this->assertEquals('bar', $request->query->get('foo'), '->initialize() takes an array of query parameters as its first argument');

        $request->initialize(array(), array('foo' => 'bar'));
        $this->assertEquals('bar', $request->request->get('foo'), '->initialize() takes an array of request parameters as its second argument');

        $request->initialize(array(), array(), array('foo' => 'bar'));
        $this->assertEquals('bar', $request->attributes->get('foo'), '->initialize() takes an array of attributes as its third argument');

        $request->initialize(array(), array(), array(), array(), array(), array('HTTP_FOO' => 'bar'));
        $this->assertEquals('bar', $request->headers->get('FOO'), '->initialize() takes an array of HTTP headers as its sixth argument');
    }

    public function testGetLocale()
    {
        $request = new Request();
        $request->setLocale('pl');
        $locale = $request->getLocale();
        $this->assertEquals('pl', $locale);
    }

    public function testGetUser()
    {
        $request = Request::create('http://user_test:password_test@test.com/');
        $user = $request->getUser();

        $this->assertEquals('user_test', $user);
    }

    public function testGetPassword()
    {
        $request = Request::create('http://user_test:password_test@test.com/');
        $password = $request->getPassword();

        $this->assertEquals('password_test', $password);
    }

    public function testIsNoCache()
    {
        $request = new Request();
        $isNoCache = $request->isNoCache();

        $this->assertFalse($isNoCache);
    }

    public function testGetContentType()
    {
        $request = new Request();
        $contentType = $request->getContentType();

        $this->assertNull($contentType);
    }

    public function testSetDefaultLocale()
    {
        $request = new Request();
        $request->setDefaultLocale('pl');
        $locale = $request->getLocale();

        $this->assertEquals('pl', $locale);
    }

    /**
     * @covers Symfony\Component\HttpFoundation\Request::create
     */
    public function testCreate()
    {
        $request = Request::create('http://test.com/foo?bar=baz');
        $this->assertEquals('http://test.com/foo?bar=baz', $request->getUri());
        $this->assertEquals('/foo', $request->getPathInfo());
        $this->assertEquals('bar=baz', $request->getQueryString());
        $this->assertEquals(80, $request->getPort());
        $this->assertEquals('test.com', $request->getHttpHost());
        $this->assertFalse($request->isSecure());

        $request = Request::create('http://test.com/foo', 'GET', array('bar' => 'baz'));
        $this->assertEquals('http://test.com/foo?bar=baz', $request->getUri());
        $this->assertEquals('/foo', $request->getPathInfo());
        $this->assertEquals('bar=baz', $request->getQueryString());
        $this->assertEquals(80, $request->getPort());
        $this->assertEquals('test.com', $request->getHttpHost());
        $this->assertFalse($request->isSecure());

        $request = Request::create('http://test.com/foo?bar=foo', 'GET', array('bar' => 'baz'));
        $this->assertEquals('http://test.com/foo?bar=baz', $request->getUri());
        $this->assertEquals('/foo', $request->getPathInfo());
        $this->assertEquals('bar=baz', $request->getQueryString());
        $this->assertEquals(80, $request->getPort());
        $this->assertEquals('test.com', $request->getHttpHost());
        $this->assertFalse($request->isSecure());

        $request = Request::create('https://test.com/foo?bar=baz');
        $this->assertEquals('https://test.com/foo?bar=baz', $request->getUri());
        $this->assertEquals('/foo', $request->getPathInfo());
        $this->assertEquals('bar=baz', $request->getQueryString());
        $this->assertEquals(443, $request->getPort());
        $this->assertEquals('test.com', $request->getHttpHost());
        $this->assertTrue($request->isSecure());

        $request = Request::create('test.com:90/foo');
        $this->assertEquals('http://test.com:90/foo', $request->getUri());
        $this->assertEquals('/foo', $request->getPathInfo());
        $this->assertEquals('test.com', $request->getHost());
        $this->assertEquals('test.com:90', $request->getHttpHost());
        $this->assertEquals(90, $request->getPort());
        $this->assertFalse($request->isSecure());

        $request = Request::create('https://test.com:90/foo');
        $this->assertEquals('https://test.com:90/foo', $request->getUri());
        $this->assertEquals('/foo', $request->getPathInfo());
        $this->assertEquals('test.com', $request->getHost());
        $this->assertEquals('test.com:90', $request->getHttpHost());
        $this->assertEquals(90, $request->getPort());
        $this->assertTrue($request->isSecure());

        $request = Request::create('https://127.0.0.1:90/foo');
        $this->assertEquals('https://127.0.0.1:90/foo', $request->getUri());
        $this->assertEquals('/foo', $request->getPathInfo());
        $this->assertEquals('127.0.0.1', $request->getHost());
        $this->assertEquals('127.0.0.1:90', $request->getHttpHost());
        $this->assertEquals(90, $request->getPort());
        $this->assertTrue($request->isSecure());

        $request = Request::create('https://[::1]:90/foo');
        $this->assertEquals('https://[::1]:90/foo', $request->getUri());
        $this->assertEquals('/foo', $request->getPathInfo());
        $this->assertEquals('[::1]', $request->getHost());
        $this->assertEquals('[::1]:90', $request->getHttpHost());
        $this->assertEquals(90, $request->getPort());
        $this->assertTrue($request->isSecure());

        $request = Request::create('https://[::1]/foo');
        $this->assertEquals('https://[::1]/foo', $request->getUri());
        $this->assertEquals('/foo', $request->getPathInfo());
        $this->assertEquals('[::1]', $request->getHost());
        $this->assertEquals('[::1]', $request->getHttpHost());
        $this->assertEquals(443, $request->getPort());
        $this->assertTrue($request->isSecure());

        $json = '{"jsonrpc":"2.0","method":"echo","id":7,"params":["Hello World"]}';
        $request = Request::create('http://example.com/jsonrpc', 'POST', array(), array(), array(), array(), $json);
        $this->assertEquals($json, $request->getContent());
        $this->assertFalse($request->isSecure());

        $request = Request::create('http://test.com');
        $this->assertEquals('http://test.com/', $request->getUri());
        $this->assertEquals('/', $request->getPathInfo());
        $this->assertEquals('', $request->getQueryString());
        $this->assertEquals(80, $request->getPort());
        $this->assertEquals('test.com', $request->getHttpHost());
        $this->assertFalse($request->isSecure());

        $request = Request::create('http://test.com?test=1');
        $this->assertEquals('http://test.com/?test=1', $request->getUri());
        $this->assertEquals('/', $request->getPathInfo());
        $this->assertEquals('test=1', $request->getQueryString());
        $this->assertEquals(80, $request->getPort());
        $this->assertEquals('test.com', $request->getHttpHost());
        $this->assertFalse($request->isSecure());

        $request = Request::create('http://test.com:90/?test=1');
        $this->assertEquals('http://test.com:90/?test=1', $request->getUri());
        $this->assertEquals('/', $request->getPathInfo());
        $this->assertEquals('test=1', $request->getQueryString());
        $this->assertEquals(90, $request->getPort());
        $this->assertEquals('test.com:90', $request->getHttpHost());
        $this->assertFalse($request->isSecure());

        $request = Request::create('http://username:password@test.com');
        $this->assertEquals('http://test.com/', $request->getUri());
        $this->assertEquals('/', $request->getPathInfo());
        $this->assertEquals('', $request->getQueryString());
        $this->assertEquals(80, $request->getPort());
        $this->assertEquals('test.com', $request->getHttpHost());
        $this->assertEquals('username', $request->getUser());
        $this->assertEquals('password', $request->getPassword());
        $this->assertFalse($request->isSecure());

        $request = Request::create('http://username@test.com');
        $this->assertEquals('http://test.com/', $request->getUri());
        $this->assertEquals('/', $request->getPathInfo());
        $this->assertEquals('', $request->getQueryString());
        $this->assertEquals(80, $request->getPort());
        $this->assertEquals('test.com', $request->getHttpHost());
        $this->assertEquals('username', $request->getUser());
        $this->assertSame('',$request->getPassword());
        $this->assertFalse($request->isSecure());

        $request = Request::create('http://test.com/?foo');
        $this->assertEquals('/?foo', $request->getRequestUri());
        $this->assertEquals(array('foo' => ''), $request->query->all());
    }

    /**
     * @covers Symfony\Component\HttpFoundation\Request::create
     */
    public function testCreateCheckPrecedence()
    {
        // server is used by default
        $request = Request::create('/', 'DELETE', array(), array(), array(), array(
            'HTTP_HOST'     => 'example.com',
            'HTTPS'         => 'on',
            'SERVER_PORT'   => 443,
            'PHP_AUTH_USER' => 'fabien',
            'PHP_AUTH_PW'   => 'pa$$',
            'QUERY_STRING'  => 'foo=bar',
            'CONTENT_TYPE'  => 'application/json',
        ));
        $this->assertEquals('example.com', $request->getHost());
        $this->assertEquals(443, $request->getPort());
        $this->assertTrue($request->isSecure());
        $this->assertEquals('fabien', $request->getUser());
        $this->assertEquals('pa$$', $request->getPassword());
        $this->assertEquals('', $request->getQueryString());
        $this->assertEquals('application/json', $request->headers->get('CONTENT_TYPE'));

        // URI has precedence over server
        $request = Request::create('http://thomas:pokemon@example.net:8080/?foo=bar', 'GET', array(), array(), array(), array(
            'HTTP_HOST'   => 'example.com',
            'HTTPS'       => 'on',
            'SERVER_PORT' => 443,
        ));
        $this->assertEquals('example.net', $request->getHost());
        $this->assertEquals(8080, $request->getPort());
        $this->assertFalse($request->isSecure());
        $this->assertEquals('thomas', $request->getUser());
        $this->assertEquals('pokemon', $request->getPassword());
        $this->assertEquals('foo=bar', $request->getQueryString());
    }

    public function testDuplicate()
    {
        $request = new Request(array('foo' => 'bar'), array('foo' => 'bar'), array('foo' => 'bar'), array(), array(), array('HTTP_FOO' => 'bar'));
        $dup = $request->duplicate();

        $this->assertEquals($request->query->all(), $dup->query->all(), '->duplicate() duplicates a request an copy the current query parameters');
        $this->assertEquals($request->request->all(), $dup->request->all(), '->duplicate() duplicates a request an copy the current request parameters');
        $this->assertEquals($request->attributes->all(), $dup->attributes->all(), '->duplicate() duplicates a request an copy the current attributes');
        $this->assertEquals($request->headers->all(), $dup->headers->all(), '->duplicate() duplicates a request an copy the current HTTP headers');

        $dup = $request->duplicate(array('foo' => 'foobar'), array('foo' => 'foobar'), array('foo' => 'foobar'), array(), array(), array('HTTP_FOO' => 'foobar'));

        $this->assertEquals(array('foo' => 'foobar'), $dup->query->all(), '->duplicate() overrides the query parameters if provided');
        $this->assertEquals(array('foo' => 'foobar'), $dup->request->all(), '->duplicate() overrides the request parameters if provided');
        $this->assertEquals(array('foo' => 'foobar'), $dup->attributes->all(), '->duplicate() overrides the attributes if provided');
        $this->assertEquals(array('foo' => array('foobar')), $dup->headers->all(), '->duplicate() overrides the HTTP header if provided');
    }

    public function testDuplicateWithFormat()
    {
        $request = new Request(array(), array(), array('_format' => 'json'));
        $dup = $request->duplicate();

        $this->assertEquals('json', $dup->getRequestFormat());
        $this->assertEquals('json', $dup->attributes->get('_format'));

        $request = new Request();
        $request->setRequestFormat('xml');
        $dup = $request->duplicate();

        $this->assertEquals('xml', $dup->getRequestFormat());
    }

    /**
     * @covers Symfony\Component\HttpFoundation\Request::getFormat
     * @covers Symfony\Component\HttpFoundation\Request::setFormat
     * @dataProvider getFormatToMimeTypeMapProvider
     */
    public function testGetFormatFromMimeType($format, $mimeTypes)
    {
        $request = new Request();
        foreach ($mimeTypes as $mime) {
            $this->assertEquals($format, $request->getFormat($mime));
        }
        $request->setFormat($format, $mimeTypes);
        foreach ($mimeTypes as $mime) {
            $this->assertEquals($format, $request->getFormat($mime));
        }
    }

    /**
     * @covers Symfony\Component\HttpFoundation\Request::getFormat
     */
    public function testGetFormatFromMimeTypeWithParameters()
    {
        $request = new Request();
        $this->assertEquals('json', $request->getFormat('application/json; charset=utf-8'));
    }

    /**
     * @covers Symfony\Component\HttpFoundation\Request::getMimeType
     * @dataProvider getFormatToMimeTypeMapProvider
     */
    public function testGetMimeTypeFromFormat($format, $mimeTypes)
    {
        if (null !== $format) {
            $request = new Request();
            $this->assertEquals($mimeTypes[0], $request->getMimeType($format));
        }
    }

    public function getFormatToMimeTypeMapProvider()
    {
        return array(
            array(null, array(null, 'unexistent-mime-type')),
            array('txt', array('text/plain')),
            array('js', array('application/javascript', 'application/x-javascript', 'text/javascript')),
            array('css', array('text/css')),
            array('json', array('application/json', 'application/x-json')),
            array('xml', array('text/xml', 'application/xml', 'application/x-xml')),
            array('rdf', array('application/rdf+xml')),
            array('atom',array('application/atom+xml')),
        );
    }

    /**
     * @covers Symfony\Component\HttpFoundation\Request::getUri
     */
    public function testGetUri()
    {
        $server = array();

        // Standard Request on non default PORT
        // http://host:8080/index.php/path/info?query=string

        $server['HTTP_HOST'] = 'host:8080';
        $server['SERVER_NAME'] = 'servername';
        $server['SERVER_PORT'] = '8080';

        $server['QUERY_STRING'] = 'query=string';
        $server['REQUEST_URI'] = '/index.php/path/info?query=string';
        $server['SCRIPT_NAME'] = '/index.php';
        $server['PATH_INFO'] = '/path/info';
        $server['PATH_TRANSLATED'] = 'redirect:/index.php/path/info';
        $server['PHP_SELF'] = '/index_dev.php/path/info';
        $server['SCRIPT_FILENAME'] = '/some/where/index.php';

        $request = new Request();

        $request->initialize(array(), array(), array(), array(), array(), $server);

        $this->assertEquals('http://host:8080/index.php/path/info?query=string', $request->getUri(), '->getUri() with non default port');

        // Use std port number
        $server['HTTP_HOST'] = 'host';
        $server['SERVER_NAME'] = 'servername';
        $server['SERVER_PORT'] = '80';

        $request->initialize(array(), array(), array(), array(), array(), $server);

        $this->assertEquals('http://host/index.php/path/info?query=string', $request->getUri(), '->getUri() with default port');

        // Without HOST HEADER
        unset($server['HTTP_HOST']);
        $server['SERVER_NAME'] = 'servername';
        $server['SERVER_PORT'] = '80';

        $request->initialize(array(), array(), array(), array(), array(), $server);

        $this->assertEquals('http://servername/index.php/path/info?query=string', $request->getUri(), '->getUri() with default port without HOST_HEADER');

        // Request with URL REWRITING (hide index.php)
        //   RewriteCond %{REQUEST_FILENAME} !-f
        //   RewriteRule ^(.*)$ index.php [QSA,L]
        // http://host:8080/path/info?query=string
        $server = array();
        $server['HTTP_HOST'] = 'host:8080';
        $server['SERVER_NAME'] = 'servername';
        $server['SERVER_PORT'] = '8080';

        $server['REDIRECT_QUERY_STRING'] = 'query=string';
        $server['REDIRECT_URL'] = '/path/info';
        $server['SCRIPT_NAME'] = '/index.php';
        $server['QUERY_STRING'] = 'query=string';
        $server['REQUEST_URI'] = '/path/info?toto=test&1=1';
        $server['SCRIPT_NAME'] = '/index.php';
        $server['PHP_SELF'] = '/index.php';
        $server['SCRIPT_FILENAME'] = '/some/where/index.php';

        $request->initialize(array(), array(), array(), array(), array(), $server);
        $this->assertEquals('http://host:8080/path/info?query=string', $request->getUri(), '->getUri() with rewrite');

        // Use std port number
        //  http://host/path/info?query=string
        $server['HTTP_HOST'] = 'host';
        $server['SERVER_NAME'] = 'servername';
        $server['SERVER_PORT'] = '80';

        $request->initialize(array(), array(), array(), array(), array(), $server);

        $this->assertEquals('http://host/path/info?query=string', $request->getUri(), '->getUri() with rewrite and default port');

        // Without HOST HEADER
        unset($server['HTTP_HOST']);
        $server['SERVER_NAME'] = 'servername';
        $server['SERVER_PORT'] = '80';

        $request->initialize(array(), array(), array(), array(), array(), $server);

        $this->assertEquals('http://servername/path/info?query=string', $request->getUri(), '->getUri() with rewrite, default port without HOST_HEADER');

        // With encoded characters

        $server = array(
            'HTTP_HOST'       => 'host:8080',
            'SERVER_NAME'     => 'servername',
            'SERVER_PORT'     => '8080',
            'QUERY_STRING'    => 'query=string',
            'REQUEST_URI'     => '/ba%20se/index_dev.php/foo%20bar/in+fo?query=string',
            'SCRIPT_NAME'     => '/ba se/index_dev.php',
            'PATH_TRANSLATED' => 'redirect:/index.php/foo bar/in+fo',
            'PHP_SELF'        => '/ba se/index_dev.php/path/info',
            'SCRIPT_FILENAME' => '/some/where/ba se/index_dev.php',
        );

        $request->initialize(array(), array(), array(), array(), array(), $server);

        $this->assertEquals(
            'http://host:8080/ba%20se/index_dev.php/foo%20bar/in+fo?query=string',
            $request->getUri()
        );

        // with user info

        $server['PHP_AUTH_USER'] = 'fabien';
        $request->initialize(array(), array(), array(), array(), array(), $server);
        $this->assertEquals('http://host:8080/ba%20se/index_dev.php/foo%20bar/in+fo?query=string', $request->getUri());

        $server['PHP_AUTH_PW'] = 'symfony';
        $request->initialize(array(), array(), array(), array(), array(), $server);
        $this->assertEquals('http://host:8080/ba%20se/index_dev.php/foo%20bar/in+fo?query=string', $request->getUri());
    }

    /**
     * @covers Symfony\Component\HttpFoundation\Request::getUriForPath
     */
    public function testGetUriForPath()
    {
        $request = Request::create('http://test.com/foo?bar=baz');
        $this->assertEquals('http://test.com/some/path', $request->getUriForPath('/some/path'));

        $request = Request::create('http://test.com:90/foo?bar=baz');
        $this->assertEquals('http://test.com:90/some/path', $request->getUriForPath('/some/path'));

        $request = Request::create('https://test.com/foo?bar=baz');
        $this->assertEquals('https://test.com/some/path', $request->getUriForPath('/some/path'));

        $request = Request::create('https://test.com:90/foo?bar=baz');
        $this->assertEquals('https://test.com:90/some/path', $request->getUriForPath('/some/path'));

        $server = array();

        // Standard Request on non default PORT
        // http://host:8080/index.php/path/info?query=string

        $server['HTTP_HOST'] = 'host:8080';
        $server['SERVER_NAME'] = 'servername';
        $server['SERVER_PORT'] = '8080';

        $server['QUERY_STRING'] = 'query=string';
        $server['REQUEST_URI'] = '/index.php/path/info?query=string';
        $server['SCRIPT_NAME'] = '/index.php';
        $server['PATH_INFO'] = '/path/info';
        $server['PATH_TRANSLATED'] = 'redirect:/index.php/path/info';
        $server['PHP_SELF'] = '/index_dev.php/path/info';
        $server['SCRIPT_FILENAME'] = '/some/where/index.php';

        $request = new Request();

        $request->initialize(array(), array(), array(), array(), array(),$server);

        $this->assertEquals('http://host:8080/index.php/some/path', $request->getUriForPath('/some/path'), '->getUriForPath() with non default port');

        // Use std port number
        $server['HTTP_HOST'] = 'host';
        $server['SERVER_NAME'] = 'servername';
        $server['SERVER_PORT'] = '80';

        $request->initialize(array(), array(), array(), array(), array(), $server);

        $this->assertEquals('http://host/index.php/some/path', $request->getUriForPath('/some/path'), '->getUriForPath() with default port');

        // Without HOST HEADER
        unset($server['HTTP_HOST']);
        $server['SERVER_NAME'] = 'servername';
        $server['SERVER_PORT'] = '80';

        $request->initialize(array(), array(), array(), array(), array(), $server);

        $this->assertEquals('http://servername/index.php/some/path', $request->getUriForPath('/some/path'), '->getUriForPath() with default port without HOST_HEADER');

        // Request with URL REWRITING (hide index.php)
        //   RewriteCond %{REQUEST_FILENAME} !-f
        //   RewriteRule ^(.*)$ index.php [QSA,L]
        // http://host:8080/path/info?query=string
        $server = array();
        $server['HTTP_HOST'] = 'host:8080';
        $server['SERVER_NAME'] = 'servername';
        $server['SERVER_PORT'] = '8080';

        $server['REDIRECT_QUERY_STRING'] = 'query=string';
        $server['REDIRECT_URL'] = '/path/info';
        $server['SCRIPT_NAME'] = '/index.php';
        $server['QUERY_STRING'] = 'query=string';
        $server['REQUEST_URI'] = '/path/info?toto=test&1=1';
        $server['SCRIPT_NAME'] = '/index.php';
        $server['PHP_SELF'] = '/index.php';
        $server['SCRIPT_FILENAME'] = '/some/where/index.php';

        $request->initialize(array(), array(), array(), array(), array(), $server);
        $this->assertEquals('http://host:8080/some/path', $request->getUriForPath('/some/path'), '->getUri() with rewrite');

        // Use std port number
        //  http://host/path/info?query=string
        $server['HTTP_HOST'] = 'host';
        $server['SERVER_NAME'] = 'servername';
        $server['SERVER_PORT'] = '80';

        $request->initialize(array(), array(), array(), array(), array(), $server);

        $this->assertEquals('http://host/some/path', $request->getUriForPath('/some/path'), '->getUriForPath() with rewrite and default port');

        // Without HOST HEADER
        unset($server['HTTP_HOST']);
        $server['SERVER_NAME'] = 'servername';
        $server['SERVER_PORT'] = '80';

        $request->initialize(array(), array(), array(), array(), array(), $server);

        $this->assertEquals('http://servername/some/path', $request->getUriForPath('/some/path'), '->getUriForPath() with rewrite, default port without HOST_HEADER');
        $this->assertEquals('servername', $request->getHttpHost());

        // with user info

        $server['PHP_AUTH_USER'] = 'fabien';
        $request->initialize(array(), array(), array(), array(), array(), $server);
        $this->assertEquals('http://servername/some/path', $request->getUriForPath('/some/path'));

        $server['PHP_AUTH_PW'] = 'symfony';
        $request->initialize(array(), array(), array(), array(), array(), $server);
        $this->assertEquals('http://servername/some/path', $request->getUriForPath('/some/path'));
    }

    /**
     * @covers Symfony\Component\HttpFoundation\Request::getUserInfo
     */
    public function testGetUserInfo()
    {
        $request = new Request();

        $server['PHP_AUTH_USER'] = 'fabien';
        $request->initialize(array(), array(), array(), array(), array(), $server);
        $this->assertEquals('fabien', $request->getUserInfo());

        $server['PHP_AUTH_USER'] = '0';
        $request->initialize(array(), array(), array(), array(), array(), $server);
        $this->assertEquals('0', $request->getUserInfo());

        $server['PHP_AUTH_PW'] = '0';
        $request->initialize(array(), array(), array(), array(), array(), $server);
        $this->assertEquals('0:0', $request->getUserInfo());
    }

    /**
     * @covers Symfony\Component\HttpFoundation\Request::getSchemeAndHttpHost
     */
    public function testGetSchemeAndHttpHost()
    {
        $request = new Request();

        $server = array();
        $server['SERVER_NAME'] = 'servername';
        $server['SERVER_PORT'] = '90';
        $request->initialize(array(), array(), array(), array(), array(), $server);
        $this->assertEquals('http://servername:90', $request->getSchemeAndHttpHost());

        $server['PHP_AUTH_USER'] = 'fabien';
        $request->initialize(array(), array(), array(), array(), array(), $server);
        $this->assertEquals('http://servername:90', $request->getSchemeAndHttpHost());

        $server['PHP_AUTH_USER'] = '0';
        $request->initialize(array(), array(), array(), array(), array(), $server);
        $this->assertEquals('http://servername:90', $request->getSchemeAndHttpHost());

        $server['PHP_AUTH_PW'] = '0';
        $request->initialize(array(), array(), array(), array(), array(), $server);
        $this->assertEquals('http://servername:90', $request->getSchemeAndHttpHost());
    }

    /**
     * @covers Symfony\Component\HttpFoundation\Request::getQueryString
     * @covers Symfony\Component\HttpFoundation\Request::normalizeQueryString
     * @dataProvider getQueryStringNormalizationData
     */
    public function testGetQueryString($query, $expectedQuery, $msg)
    {
        $request = new Request();

        $request->server->set('QUERY_STRING', $query);
        $this->assertSame($expectedQuery, $request->getQueryString(), $msg);
    }

    public function getQueryStringNormalizationData()
    {
        return array(
            array('foo', 'foo', 'works with valueless parameters'),
            array('foo=', 'foo=', 'includes a dangling equal sign'),
            array('bar=&foo=bar', 'bar=&foo=bar', '->works with empty parameters'),
            array('foo=bar&bar=', 'bar=&foo=bar', 'sorts keys alphabetically'),

            // GET parameters, that are submitted from a HTML form, encode spaces as "+" by default (as defined in enctype application/x-www-form-urlencoded).
            // PHP also converts "+" to spaces when filling the global _GET or when using the function parse_str.
            array('him=John%20Doe&her=Jane+Doe', 'her=Jane%20Doe&him=John%20Doe', 'normalizes spaces in both encodings "%20" and "+"'),

            array('foo[]=1&foo[]=2', 'foo%5B%5D=1&foo%5B%5D=2', 'allows array notation'),
            array('foo=1&foo=2', 'foo=1&foo=2', 'allows repeated parameters'),
            array('pa%3Dram=foo%26bar%3Dbaz&test=test', 'pa%3Dram=foo%26bar%3Dbaz&test=test', 'works with encoded delimiters'),
            array('0', '0', 'allows "0"'),
            array('Jane Doe&John%20Doe', 'Jane%20Doe&John%20Doe', 'normalizes encoding in keys'),
            array('her=Jane Doe&him=John%20Doe', 'her=Jane%20Doe&him=John%20Doe', 'normalizes encoding in values'),
            array('foo=bar&&&test&&', 'foo=bar&test', 'removes unneeded delimiters'),
            array('formula=e=m*c^2', 'formula=e%3Dm%2Ac%5E2', 'correctly treats only the first "=" as delimiter and the next as value'),

            // Ignore pairs with empty key, even if there was a value, e.g. "=value", as such nameless values cannot be retrieved anyway.
            // PHP also does not include them when building _GET.
            array('foo=bar&=a=b&=x=y', 'foo=bar', 'removes params with empty key'),
        );
    }

    public function testGetQueryStringReturnsNull()
    {
        $request = new Request();

        $this->assertNull($request->getQueryString(), '->getQueryString() returns null for non-existent query string');

        $request->server->set('QUERY_STRING', '');
        $this->assertNull($request->getQueryString(), '->getQueryString() returns null for empty query string');
    }

    public function testGetHost()
    {
        $request = new Request();

        $request->initialize(array('foo' => 'bar'));
        $this->assertEquals('', $request->getHost(), '->getHost() return empty string if not initialized');

        $request->initialize(array(), array(), array(), array(), array(), array('HTTP_HOST' => 'www.example.com'));
        $this->assertEquals('www.example.com', $request->getHost(), '->getHost() from Host Header');

        // Host header with port number
        $request->initialize(array(), array(), array(), array(), array(), array('HTTP_HOST' => 'www.example.com:8080'));
        $this->assertEquals('www.example.com', $request->getHost(), '->getHost() from Host Header with port number');

        // Server values
        $request->initialize(array(), array(), array(), array(), array(), array('SERVER_NAME' => 'www.example.com'));
        $this->assertEquals('www.example.com', $request->getHost(), '->getHost() from server name');

        $request->initialize(array(), array(), array(), array(), array(), array('SERVER_NAME' => 'www.example.com', 'HTTP_HOST' => 'www.host.com'));
        $this->assertEquals('www.host.com', $request->getHost(), '->getHost() value from Host header has priority over SERVER_NAME ');
    }

    public function testGetPort()
    {
        $request = Request::create('http://example.com', 'GET', array(), array(), array(), array(
            'HTTP_X_FORWARDED_PROTO' => 'https',
            'HTTP_X_FORWARDED_PORT' => '443'
        ));
        $port = $request->getPort();

        $this->assertEquals(80, $port, 'Without trusted proxies FORWARDED_PROTO and FORWARDED_PORT are ignored.');

        Request::setTrustedProxies(array('1.1.1.1'));
        $request = Request::create('http://example.com', 'GET', array(), array(), array(), array(
            'HTTP_X_FORWARDED_PROTO' => 'https',
            'HTTP_X_FORWARDED_PORT'  => '8443'
        ));
        $port = $request->getPort();

        $this->assertEquals(8443, $port, 'With PROTO and PORT set PORT takes precedence.');

        $request = Request::create('http://example.com', 'GET', array(), array(), array(), array(
            'HTTP_X_FORWARDED_PROTO' => 'https'
        ));
        $port = $request->getPort();

        $this->assertEquals(443, $port, 'With only PROTO set getPort() defaults to 443.');

        $request = Request::create('http://example.com', 'GET', array(), array(), array(), array(
            'HTTP_X_FORWARDED_PROTO' => 'http'
        ));
        $port = $request->getPort();

        $this->assertEquals(80, $port, 'If X_FORWARDED_PROTO is set to HTTP return 80.');

        $request = Request::create('http://example.com', 'GET', array(), array(), array(), array(
            'HTTP_X_FORWARDED_PROTO' => 'On'
        ));
        $port = $request->getPort();
        $this->assertEquals(443, $port, 'With only PROTO set and value is On, getPort() defaults to 443.');

        $request = Request::create('http://example.com', 'GET', array(), array(), array(), array(
            'HTTP_X_FORWARDED_PROTO' => '1'
        ));
        $port = $request->getPort();
        $this->assertEquals(443, $port, 'With only PROTO set and value is 1, getPort() defaults to 443.');

        $request = Request::create('http://example.com', 'GET', array(), array(), array(), array(
            'HTTP_X_FORWARDED_PROTO' => 'something-else'
        ));
        $port = $request->getPort();
        $this->assertEquals(80, $port, 'With only PROTO set and value is not recognized, getPort() defaults to 80.');

        Request::setTrustedProxies(array());
    }

    /**
     * @expectedException \RuntimeException
     */
    public function testGetHostWithFakeHttpHostValue()
    {
        $request = new Request();
        $request->initialize(array(), array(), array(), array(), array(), array('HTTP_HOST' => 'www.host.com?query=string'));
        $request->getHost();
    }

    /**
     * @covers Symfony\Component\HttpFoundation\Request::setMethod
     * @covers Symfony\Component\HttpFoundation\Request::getMethod
     */
    public function testGetSetMethod()
    {
        $request = new Request();

        $this->assertEquals('GET', $request->getMethod(), '->getMethod() returns GET if no method is defined');

        $request->setMethod('get');
        $this->assertEquals('GET', $request->getMethod(), '->getMethod() returns an uppercased string');

        $request->setMethod('PURGE');
        $this->assertEquals('PURGE', $request->getMethod(), '->getMethod() returns the method even if it is not a standard one');

        $request->setMethod('POST');
        $this->assertEquals('POST', $request->getMethod(), '->getMethod() returns the method POST if no _method is defined');

        $request->setMethod('POST');
        $request->request->set('_method', 'purge');
        $this->assertEquals('POST', $request->getMethod(), '->getMethod() does not return the method from _method if defined and POST but support not enabled');

        $request = new Request();
        $request->setMethod('POST');
        $request->request->set('_method', 'purge');

        $this->assertFalse(Request::getHttpMethodParameterOverride(), 'httpMethodParameterOverride should be disabled by default');

        Request::enableHttpMethodParameterOverride();

        $this->assertTrue(Request::getHttpMethodParameterOverride(), 'httpMethodParameterOverride should be enabled now but it is not');

        $this->assertEquals('PURGE', $request->getMethod(), '->getMethod() returns the method from _method if defined and POST');
        $this->disableHttpMethodParameterOverride();

        $request = new Request();
        $request->setMethod('POST');
        $request->query->set('_method', 'purge');
        $this->assertEquals('POST', $request->getMethod(), '->getMethod() does not return the method from _method if defined and POST but support not enabled');

        $request = new Request();
        $request->setMethod('POST');
        $request->query->set('_method', 'purge');
        Request::enableHttpMethodParameterOverride();
        $this->assertEquals('PURGE', $request->getMethod(), '->getMethod() returns the method from _method if defined and POST');
        $this->disableHttpMethodParameterOverride();

        $request = new Request();
        $request->setMethod('POST');
        $request->headers->set('X-HTTP-METHOD-OVERRIDE', 'delete');
        $this->assertEquals('DELETE', $request->getMethod(), '->getMethod() returns the method from X-HTTP-Method-Override even though _method is set if defined and POST');

        $request = new Request();
        $request->setMethod('POST');
        $request->headers->set('X-HTTP-METHOD-OVERRIDE', 'delete');
        $this->assertEquals('DELETE', $request->getMethod(), '->getMethod() returns the method from X-HTTP-Method-Override if defined and POST');
    }

    /**
     * @dataProvider testGetClientIpsProvider
     */
    public function testGetClientIp($expected, $remoteAddr, $httpForwardedFor, $trustedProxies)
    {
        $request = $this->getRequestInstanceForClientIpTests($remoteAddr, $httpForwardedFor, $trustedProxies);

        $this->assertEquals($expected[0], $request->getClientIp());

        Request::setTrustedProxies(array());
    }

    /**
     * @dataProvider testGetClientIpsProvider
     */
    public function testGetClientIps($expected, $remoteAddr, $httpForwardedFor, $trustedProxies)
    {
        $request = $this->getRequestInstanceForClientIpTests($remoteAddr, $httpForwardedFor, $trustedProxies);

        $this->assertEquals($expected, $request->getClientIps());

        Request::setTrustedProxies(array());
    }

    public function testGetClientIpsProvider()
    {
        //        $expected                   $remoteAddr                $httpForwardedFor            $trustedProxies
        return array(
            // simple IPv4
            array(array('88.88.88.88'),              '88.88.88.88',              null,                        null),
            // trust the IPv4 remote addr
            array(array('88.88.88.88'),              '88.88.88.88',              null,                        array('88.88.88.88')),

            // simple IPv6
            array(array('::1'),                      '::1',                      null,                        null),
            // trust the IPv6 remote addr
            array(array('::1'),                      '::1',                      null,                        array('::1')),

            // forwarded for with remote IPv4 addr not trusted
            array(array('127.0.0.1'),                '127.0.0.1',                '88.88.88.88',               null),
            // forwarded for with remote IPv4 addr trusted
            array(array('88.88.88.88'),              '127.0.0.1',                '88.88.88.88',               array('127.0.0.1')),
            // forwarded for with remote IPv4 and all FF addrs trusted
            array(array('88.88.88.88'),              '127.0.0.1',                '88.88.88.88',               array('127.0.0.1', '88.88.88.88')),
            // forwarded for with remote IPv4 range trusted
            array(array('88.88.88.88'),              '123.45.67.89',             '88.88.88.88',               array('123.45.67.0/24')),

            // forwarded for with remote IPv6 addr not trusted
            array(array('1620:0:1cfe:face:b00c::3'), '1620:0:1cfe:face:b00c::3', '2620:0:1cfe:face:b00c::3',  null),
            // forwarded for with remote IPv6 addr trusted
            array(array('2620:0:1cfe:face:b00c::3'), '1620:0:1cfe:face:b00c::3', '2620:0:1cfe:face:b00c::3',  array('1620:0:1cfe:face:b00c::3')),
            // forwarded for with remote IPv6 range trusted
            array(array('88.88.88.88'),              '2a01:198:603:0:396e:4789:8e99:890f', '88.88.88.88',     array('2a01:198:603:0::/65')),

            // multiple forwarded for with remote IPv4 addr trusted
            array(array('88.88.88.88', '87.65.43.21', '127.0.0.1'), '123.45.67.89', '127.0.0.1, 87.65.43.21, 88.88.88.88', array('123.45.67.89')),
            // multiple forwarded for with remote IPv4 addr and some reverse proxies trusted
            array(array('87.65.43.21', '127.0.0.1'), '123.45.67.89',             '127.0.0.1, 87.65.43.21, 88.88.88.88', array('123.45.67.89', '88.88.88.88')),
            // multiple forwarded for with remote IPv4 addr and some reverse proxies trusted but in the middle
            array(array('88.88.88.88', '127.0.0.1'), '123.45.67.89',             '127.0.0.1, 87.65.43.21, 88.88.88.88', array('123.45.67.89', '87.65.43.21')),
            // multiple forwarded for with remote IPv4 addr and all reverse proxies trusted
            array(array('127.0.0.1'),                '123.45.67.89',             '127.0.0.1, 87.65.43.21, 88.88.88.88', array('123.45.67.89', '87.65.43.21', '88.88.88.88', '127.0.0.1')),

            // multiple forwarded for with remote IPv6 addr trusted
            array(array('2620:0:1cfe:face:b00c::3', '3620:0:1cfe:face:b00c::3'), '1620:0:1cfe:face:b00c::3', '3620:0:1cfe:face:b00c::3,2620:0:1cfe:face:b00c::3', array('1620:0:1cfe:face:b00c::3')),
            // multiple forwarded for with remote IPv6 addr and some reverse proxies trusted
            array(array('3620:0:1cfe:face:b00c::3'), '1620:0:1cfe:face:b00c::3', '3620:0:1cfe:face:b00c::3,2620:0:1cfe:face:b00c::3', array('1620:0:1cfe:face:b00c::3', '2620:0:1cfe:face:b00c::3')),
            // multiple forwarded for with remote IPv4 addr and some reverse proxies trusted but in the middle
            array(array('2620:0:1cfe:face:b00c::3', '4620:0:1cfe:face:b00c::3'), '1620:0:1cfe:face:b00c::3', '4620:0:1cfe:face:b00c::3,3620:0:1cfe:face:b00c::3,2620:0:1cfe:face:b00c::3', array('1620:0:1cfe:face:b00c::3', '3620:0:1cfe:face:b00c::3')),
        );
    }

    public function testGetContentWorksTwiceInDefaultMode()
    {
        $req = new Request();
        $this->assertEquals('', $req->getContent());
        $this->assertEquals('', $req->getContent());
    }

    public function testGetContentReturnsResource()
    {
        $req = new Request();
        $retval = $req->getContent(true);
        $this->assertInternalType('resource', $retval);
        $this->assertEquals("", fread($retval, 1));
        $this->assertTrue(feof($retval));
    }

    /**
     * @expectedException \LogicException
     * @dataProvider getContentCantBeCalledTwiceWithResourcesProvider
     */
    public function testGetContentCantBeCalledTwiceWithResources($first, $second)
    {
        $req = new Request();
        $req->getContent($first);
        $req->getContent($second);
    }

    public function getContentCantBeCalledTwiceWithResourcesProvider()
    {
        return array(
            'Resource then fetch' => array(true, false),
            'Resource then resource' => array(true, true),
            'Fetch then resource' => array(false, true),
        );
    }

    public function provideOverloadedMethods()
    {
        return array(
            array('PUT'),
            array('DELETE'),
            array('PATCH'),
            array('put'),
            array('delete'),
            array('patch'),

        );
    }

    /**
     * @dataProvider provideOverloadedMethods
     */
    public function testCreateFromGlobals($method)
    {
        $normalizedMethod = strtoupper($method);

        $_GET['foo1']    = 'bar1';
        $_POST['foo2']   = 'bar2';
        $_COOKIE['foo3'] = 'bar3';
        $_FILES['foo4']  = array('bar4');
        $_SERVER['foo5'] = 'bar5';

        $request = Request::createFromGlobals();
        $this->assertEquals('bar1', $request->query->get('foo1'), '::fromGlobals() uses values from $_GET');
        $this->assertEquals('bar2', $request->request->get('foo2'), '::fromGlobals() uses values from $_POST');
        $this->assertEquals('bar3', $request->cookies->get('foo3'), '::fromGlobals() uses values from $_COOKIE');
        $this->assertEquals(array('bar4'), $request->files->get('foo4'), '::fromGlobals() uses values from $_FILES');
        $this->assertEquals('bar5', $request->server->get('foo5'), '::fromGlobals() uses values from $_SERVER');

        unset($_GET['foo1'], $_POST['foo2'], $_COOKIE['foo3'], $_FILES['foo4'], $_SERVER['foo5']);

        $_SERVER['REQUEST_METHOD'] = $method;
        $_SERVER['CONTENT_TYPE'] = 'application/x-www-form-urlencoded';
        $request = RequestContentProxy::createFromGlobals();
        $this->assertEquals($normalizedMethod, $request->getMethod());
        $this->assertEquals('mycontent', $request->request->get('content'));

        unset($_SERVER['REQUEST_METHOD'], $_SERVER['CONTENT_TYPE']);

        Request::createFromGlobals();
        Request::enableHttpMethodParameterOverride();
        $_POST['_method']   = $method;
        $_POST['foo6']      = 'bar6';
        $_SERVER['REQUEST_METHOD'] = 'PoSt';
        $request = Request::createFromGlobals();
        $this->assertEquals($normalizedMethod, $request->getMethod());
        $this->assertEquals('POST', $request->getRealMethod());
        $this->assertEquals('bar6', $request->request->get('foo6'));

        unset($_POST['_method'], $_POST['foo6'], $_SERVER['REQUEST_METHOD']);
        $this->disableHttpMethodParameterOverride();
    }

    public function testOverrideGlobals()
    {
        $request = new Request();
        $request->initialize(array('foo' => 'bar'));

        // as the Request::overrideGlobals really work, it erase $_SERVER, so we must backup it
        $server = $_SERVER;

        $request->overrideGlobals();

        $this->assertEquals(array('foo' => 'bar'), $_GET);

        $request->initialize(array(), array('foo' => 'bar'));
        $request->overrideGlobals();

        $this->assertEquals(array('foo' => 'bar'), $_POST);

        $this->assertArrayNotHasKey('HTTP_X_FORWARDED_PROTO', $_SERVER);

        $request->headers->set('X_FORWARDED_PROTO', 'https');

        Request::setTrustedProxies(array('1.1.1.1'));
        $this->assertTrue($request->isSecure());
        Request::setTrustedProxies(array());

        $request->overrideGlobals();

        $this->assertArrayHasKey('HTTP_X_FORWARDED_PROTO', $_SERVER);

        $request->headers->set('CONTENT_TYPE', 'multipart/form-data');
        $request->headers->set('CONTENT_LENGTH', 12345);

        $request->overrideGlobals();

        $this->assertArrayHasKey('CONTENT_TYPE', $_SERVER);
        $this->assertArrayHasKey('CONTENT_LENGTH', $_SERVER);

        $request->initialize(array('foo' => 'bar', 'baz' => 'foo'));
        $request->query->remove('baz');

        $request->overrideGlobals();

        $this->assertEquals(array('foo' => 'bar'), $_GET);
        $this->assertEquals('foo=bar', $_SERVER['QUERY_STRING']);
        $this->assertEquals('foo=bar', $request->server->get('QUERY_STRING'));

        // restore initial $_SERVER array
        $_SERVER = $server;
    }

    public function testGetScriptName()
    {
        $request = new Request();
        $this->assertEquals('', $request->getScriptName());

        $server = array();
        $server['SCRIPT_NAME'] = '/index.php';

        $request->initialize(array(), array(), array(), array(), array(), $server);

        $this->assertEquals('/index.php', $request->getScriptName());

        $server = array();
        $server['ORIG_SCRIPT_NAME'] = '/frontend.php';
        $request->initialize(array(), array(), array(), array(), array(), $server);

        $this->assertEquals('/frontend.php', $request->getScriptName());

        $server = array();
        $server['SCRIPT_NAME'] = '/index.php';
        $server['ORIG_SCRIPT_NAME'] = '/frontend.php';
        $request->initialize(array(), array(), array(), array(), array(), $server);

        $this->assertEquals('/index.php', $request->getScriptName());
    }

    public function testGetBasePath()
    {
        $request = new Request();
        $this->assertEquals('', $request->getBasePath());

        $server = array();
        $server['SCRIPT_FILENAME'] = '/some/where/index.php';
        $request->initialize(array(), array(), array(), array(), array(), $server);
        $this->assertEquals('', $request->getBasePath());

        $server = array();
        $server['SCRIPT_FILENAME'] = '/some/where/index.php';
        $server['SCRIPT_NAME'] = '/index.php';
        $request->initialize(array(), array(), array(), array(), array(), $server);

        $this->assertEquals('', $request->getBasePath());

        $server = array();
        $server['SCRIPT_FILENAME'] = '/some/where/index.php';
        $server['PHP_SELF'] = '/index.php';
        $request->initialize(array(), array(), array(), array(), array(), $server);

        $this->assertEquals('', $request->getBasePath());

        $server = array();
        $server['SCRIPT_FILENAME'] = '/some/where/index.php';
        $server['ORIG_SCRIPT_NAME'] = '/index.php';
        $request->initialize(array(), array(), array(), array(), array(), $server);

        $this->assertEquals('', $request->getBasePath());
    }

    public function testGetPathInfo()
    {
        $request = new Request();
        $this->assertEquals('/', $request->getPathInfo());

        $server = array();
        $server['REQUEST_URI'] = '/path/info';
        $request->initialize(array(), array(), array(), array(), array(), $server);

        $this->assertEquals('/path/info', $request->getPathInfo());

        $server = array();
        $server['REQUEST_URI'] = '/path%20test/info';
        $request->initialize(array(), array(), array(), array(), array(), $server);

        $this->assertEquals('/path%20test/info', $request->getPathInfo());
    }

    public function testGetPreferredLanguage()
    {
        $request = new Request();
        $this->assertNull($request->getPreferredLanguage());
        $this->assertNull($request->getPreferredLanguage(array()));
        $this->assertEquals('fr', $request->getPreferredLanguage(array('fr')));
        $this->assertEquals('fr', $request->getPreferredLanguage(array('fr', 'en')));
        $this->assertEquals('en', $request->getPreferredLanguage(array('en', 'fr')));
        $this->assertEquals('fr-ch', $request->getPreferredLanguage(array('fr-ch', 'fr-fr')));

        $request = new Request();
        $request->headers->set('Accept-language', 'zh, en-us; q=0.8, en; q=0.6');
        $this->assertEquals('en', $request->getPreferredLanguage(array('en', 'en-us')));

        $request = new Request();
        $request->headers->set('Accept-language', 'zh, en-us; q=0.8, en; q=0.6');
        $this->assertEquals('en', $request->getPreferredLanguage(array('fr', 'en')));

        $request = new Request();
        $request->headers->set('Accept-language', 'zh, en-us; q=0.8');
        $this->assertEquals('en', $request->getPreferredLanguage(array('fr', 'en')));

        $request = new Request();
        $request->headers->set('Accept-language', 'zh, en-us; q=0.8, fr-fr; q=0.6, fr; q=0.5');
        $this->assertEquals('en', $request->getPreferredLanguage(array('fr', 'en')));
    }

    public function testIsXmlHttpRequest()
    {
        $request = new Request();
        $this->assertFalse($request->isXmlHttpRequest());

        $request->headers->set('X-Requested-With', 'XMLHttpRequest');
        $this->assertTrue($request->isXmlHttpRequest());

        $request->headers->remove('X-Requested-With');
        $this->assertFalse($request->isXmlHttpRequest());
    }

    public function testIntlLocale()
    {
        if (!extension_loaded('intl')) {
            $this->markTestSkipped('The intl extension is needed to run this test.');
        }

        $request = new Request();

        $request->setDefaultLocale('fr');
        $this->assertEquals('fr', $request->getLocale());
        $this->assertEquals('fr', \Locale::getDefault());

        $request->setLocale('en');
        $this->assertEquals('en', $request->getLocale());
        $this->assertEquals('en', \Locale::getDefault());

        $request->setDefaultLocale('de');
        $this->assertEquals('en', $request->getLocale());
        $this->assertEquals('en', \Locale::getDefault());
    }

    public function testGetCharsets()
    {
        $request = new Request();
        $this->assertEquals(array(), $request->getCharsets());
        $request->headers->set('Accept-Charset', 'ISO-8859-1, US-ASCII, UTF-8; q=0.8, ISO-10646-UCS-2; q=0.6');
        $this->assertEquals(array(), $request->getCharsets()); // testing caching

        $request = new Request();
        $request->headers->set('Accept-Charset', 'ISO-8859-1, US-ASCII, UTF-8; q=0.8, ISO-10646-UCS-2; q=0.6');
        $this->assertEquals(array('ISO-8859-1', 'US-ASCII', 'UTF-8', 'ISO-10646-UCS-2'), $request->getCharsets());

        $request = new Request();
        $request->headers->set('Accept-Charset', 'ISO-8859-1,utf-8;q=0.7,*;q=0.7');
        $this->assertEquals(array('ISO-8859-1', 'utf-8', '*'), $request->getCharsets());
    }

    public function testGetEncodings()
    {
        $request = new Request();
        $this->assertEquals(array(), $request->getEncodings());
        $request->headers->set('Accept-Encoding', 'gzip,deflate,sdch');
        $this->assertEquals(array(), $request->getEncodings()); // testing caching

        $request = new Request();
        $request->headers->set('Accept-Encoding', 'gzip,deflate,sdch');
        $this->assertEquals(array('gzip', 'deflate', 'sdch'), $request->getEncodings());

        $request = new Request();
        $request->headers->set('Accept-Encoding', 'gzip;q=0.4,deflate;q=0.9,compress;q=0.7');
        $this->assertEquals(array('deflate', 'compress', 'gzip'), $request->getEncodings());
    }

    public function testGetAcceptableContentTypes()
    {
        $request = new Request();
        $this->assertEquals(array(), $request->getAcceptableContentTypes());
        $request->headers->set('Accept', 'application/vnd.wap.wmlscriptc, text/vnd.wap.wml, application/vnd.wap.xhtml+xml, application/xhtml+xml, text/html, multipart/mixed, */*');
        $this->assertEquals(array(), $request->getAcceptableContentTypes()); // testing caching

        $request = new Request();
        $request->headers->set('Accept', 'application/vnd.wap.wmlscriptc, text/vnd.wap.wml, application/vnd.wap.xhtml+xml, application/xhtml+xml, text/html, multipart/mixed, */*');
        $this->assertEquals(array('application/vnd.wap.wmlscriptc', 'text/vnd.wap.wml', 'application/vnd.wap.xhtml+xml', 'application/xhtml+xml', 'text/html', 'multipart/mixed', '*/*'), $request->getAcceptableContentTypes());
    }

    public function testGetLanguages()
    {
        $request = new Request();
        $this->assertEquals(array(), $request->getLanguages());

        $request = new Request();
        $request->headers->set('Accept-language', 'zh, en-us; q=0.8, en; q=0.6');
        $this->assertEquals(array('zh', 'en_US', 'en'), $request->getLanguages());
        $this->assertEquals(array('zh', 'en_US', 'en'), $request->getLanguages());

        $request = new Request();
        $request->headers->set('Accept-language', 'zh, en-us; q=0.6, en; q=0.8');
        $this->assertEquals(array('zh', 'en', 'en_US'), $request->getLanguages()); // Test out of order qvalues

        $request = new Request();
        $request->headers->set('Accept-language', 'zh, en, en-us');
        $this->assertEquals(array('zh', 'en', 'en_US'), $request->getLanguages()); // Test equal weighting without qvalues

        $request = new Request();
        $request->headers->set('Accept-language', 'zh; q=0.6, en, en-us; q=0.6');
        $this->assertEquals(array('en', 'zh', 'en_US'), $request->getLanguages()); // Test equal weighting with qvalues

        $request = new Request();
        $request->headers->set('Accept-language', 'zh, i-cherokee; q=0.6');
        $this->assertEquals(array('zh', 'cherokee'), $request->getLanguages());
    }

    public function testGetRequestFormat()
    {
        $request = new Request();
        $this->assertEquals('html', $request->getRequestFormat());

        $request = new Request();
        $this->assertNull($request->getRequestFormat(null));

        $request = new Request();
        $this->assertNull($request->setRequestFormat('foo'));
        $this->assertEquals('foo', $request->getRequestFormat(null));
    }

    public function testHasSession()
    {
        $request = new Request();

        $this->assertFalse($request->hasSession());
        $request->setSession(new Session(new MockArraySessionStorage()));
        $this->assertTrue($request->hasSession());
    }

    public function testGetSession()
    {
        $request = new Request();

        $request->setSession(new Session(new MockArraySessionStorage()));
        $this->assertTrue($request->hasSession());

        $session = $request->getSession();
        $this->assertObjectHasAttribute('storage', $session);
        $this->assertObjectHasAttribute('flashName', $session);
        $this->assertObjectHasAttribute('attributeName', $session);
    }

    public function testHasPreviousSession()
    {
        $request = new Request();

        $this->assertFalse($request->hasPreviousSession());
        $request->cookies->set('MOCKSESSID', 'foo');
        $this->assertFalse($request->hasPreviousSession());
        $request->setSession(new Session(new MockArraySessionStorage()));
        $this->assertTrue($request->hasPreviousSession());
    }

    public function testToString()
    {
        $request = new Request();

        $request->headers->set('Accept-language', 'zh, en-us; q=0.8, en; q=0.6');

        $this->assertContains('Accept-Language: zh, en-us; q=0.8, en; q=0.6', $request->__toString());
    }

    public function testIsMethod()
    {
        $request = new Request();
        $request->setMethod('POST');
        $this->assertTrue($request->isMethod('POST'));
        $this->assertTrue($request->isMethod('post'));
        $this->assertFalse($request->isMethod('GET'));
        $this->assertFalse($request->isMethod('get'));

        $request->setMethod('GET');
        $this->assertTrue($request->isMethod('GET'));
        $this->assertTrue($request->isMethod('get'));
        $this->assertFalse($request->isMethod('POST'));
        $this->assertFalse($request->isMethod('post'));
    }

    /**
     * @dataProvider getBaseUrlData
     */
    public function testGetBaseUrl($uri, $server, $expectedBaseUrl, $expectedPathInfo)
    {
        $request = Request::create($uri, 'GET', array(), array(), array(), $server);

        $this->assertSame($expectedBaseUrl, $request->getBaseUrl(), 'baseUrl');
        $this->assertSame($expectedPathInfo, $request->getPathInfo(), 'pathInfo');
    }

    public function getBaseUrlData()
    {
        return array(
            array(
                '/foo%20bar',
                array(
                    'SCRIPT_FILENAME' => '/home/John Doe/public_html/foo bar/app.php',
                    'SCRIPT_NAME'     => '/foo bar/app.php',
                    'PHP_SELF'        => '/foo bar/app.php',
                ),
                '/foo%20bar',
                '/',
            ),
            array(
                '/foo%20bar/home',
                array(
                    'SCRIPT_FILENAME' => '/home/John Doe/public_html/foo bar/app.php',
                    'SCRIPT_NAME'     => '/foo bar/app.php',
                    'PHP_SELF'        => '/foo bar/app.php',
                ),
                '/foo%20bar',
                '/home',
            ),
            array(
                '/foo%20bar/app.php/home',
                array(
                    'SCRIPT_FILENAME' => '/home/John Doe/public_html/foo bar/app.php',
                    'SCRIPT_NAME'     => '/foo bar/app.php',
                    'PHP_SELF'        => '/foo bar/app.php',
                ),
                '/foo%20bar/app.php',
                '/home',
            ),
            array(
                '/foo%20bar/app.php/home%3Dbaz',
                array(
                    'SCRIPT_FILENAME' => '/home/John Doe/public_html/foo bar/app.php',
                    'SCRIPT_NAME'     => '/foo bar/app.php',
                    'PHP_SELF'        => '/foo bar/app.php',
                ),
                '/foo%20bar/app.php',
                '/home%3Dbaz',
            ),
            array(
                '/foo/bar+baz',
                array(
                    'SCRIPT_FILENAME' => '/home/John Doe/public_html/foo/app.php',
                    'SCRIPT_NAME'     => '/foo/app.php',
                    'PHP_SELF'        => '/foo/app.php',
                ),
                '/foo',
                '/bar+baz',
            ),
        );
    }

    /**
     * @dataProvider urlencodedStringPrefixData
     */
    public function testUrlencodedStringPrefix($string, $prefix, $expect)
    {
        $request = new Request();

        $me = new \ReflectionMethod($request, 'getUrlencodedPrefix');
        $me->setAccessible(true);

        $this->assertSame($expect, $me->invoke($request, $string, $prefix));
    }

    public function urlencodedStringPrefixData()
    {
        return array(
            array('foo', 'foo', 'foo'),
            array('fo%6f', 'foo', 'fo%6f'),
            array('foo/bar', 'foo', 'foo'),
            array('fo%6f/bar', 'foo', 'fo%6f'),
            array('f%6f%6f/bar', 'foo', 'f%6f%6f'),
            array('%66%6F%6F/bar', 'foo', '%66%6F%6F'),
            array('fo+o/bar', 'fo+o', 'fo+o'),
            array('fo%2Bo/bar', 'fo+o', 'fo%2Bo'),
        );
    }

    private function disableHttpMethodParameterOverride()
    {
        $class = new \ReflectionClass('Symfony\\Component\\HttpFoundation\\Request');
        $property = $class->getProperty('httpMethodParameterOverride');
        $property->setAccessible(true);
        $property->setValue(false);
    }

    private function getRequestInstanceForClientIpTests($remoteAddr, $httpForwardedFor, $trustedProxies)
    {
        $request = new Request();

        $server = array('REMOTE_ADDR' => $remoteAddr);
        if (null !== $httpForwardedFor) {
            $server['HTTP_X_FORWARDED_FOR'] = $httpForwardedFor;
        }

        if ($trustedProxies) {
            Request::setTrustedProxies($trustedProxies);
        }

        $request->initialize(array(), array(), array(), array(), array(), $server);

        return $request;
    }

    public function testTrustedProxies()
    {
        $request = Request::create('http://example.com/');
        $request->server->set('REMOTE_ADDR', '3.3.3.3');
        $request->headers->set('X_FORWARDED_FOR', '1.1.1.1, 2.2.2.2');
        $request->headers->set('X_FORWARDED_HOST', 'foo.example.com, real.example.com:8080');
        $request->headers->set('X_FORWARDED_PROTO', 'https');
        $request->headers->set('X_FORWARDED_PORT', 443);
        $request->headers->set('X_MY_FOR', '3.3.3.3, 4.4.4.4');
        $request->headers->set('X_MY_HOST', 'my.example.com');
        $request->headers->set('X_MY_PROTO', 'http');
        $request->headers->set('X_MY_PORT', 81);

        // no trusted proxies
        $this->assertEquals('3.3.3.3', $request->getClientIp());
        $this->assertEquals('example.com', $request->getHost());
        $this->assertEquals(80, $request->getPort());
        $this->assertFalse($request->isSecure());

        // disabling proxy trusting
        Request::setTrustedProxies(array());
        $this->assertEquals('3.3.3.3', $request->getClientIp());
        $this->assertEquals('example.com', $request->getHost());
        $this->assertEquals(80, $request->getPort());
        $this->assertFalse($request->isSecure());

        // trusted proxy via setTrustedProxies()
        Request::setTrustedProxies(array('3.3.3.3', '2.2.2.2'));
        $this->assertEquals('1.1.1.1', $request->getClientIp());
        $this->assertEquals('real.example.com', $request->getHost());
        $this->assertEquals(443, $request->getPort());
        $this->assertTrue($request->isSecure());

        // check various X_FORWARDED_PROTO header values
        $request->headers->set('X_FORWARDED_PROTO', 'ssl');
        $this->assertTrue($request->isSecure());

        $request->headers->set('X_FORWARDED_PROTO', 'https, http');
        $this->assertTrue($request->isSecure());

        // custom header names
        Request::setTrustedHeaderName(Request::HEADER_CLIENT_IP, 'X_MY_FOR');
        Request::setTrustedHeaderName(Request::HEADER_CLIENT_HOST, 'X_MY_HOST');
        Request::setTrustedHeaderName(Request::HEADER_CLIENT_PORT, 'X_MY_PORT');
        Request::setTrustedHeaderName(Request::HEADER_CLIENT_PROTO, 'X_MY_PROTO');
        $this->assertEquals('4.4.4.4', $request->getClientIp());
        $this->assertEquals('my.example.com', $request->getHost());
        $this->assertEquals(81, $request->getPort());
        $this->assertFalse($request->isSecure());

        // disabling via empty header names
        Request::setTrustedHeaderName(Request::HEADER_CLIENT_IP, null);
        Request::setTrustedHeaderName(Request::HEADER_CLIENT_HOST, null);
        Request::setTrustedHeaderName(Request::HEADER_CLIENT_PORT, null);
        Request::setTrustedHeaderName(Request::HEADER_CLIENT_PROTO, null);
        $this->assertEquals('3.3.3.3', $request->getClientIp());
        $this->assertEquals('example.com', $request->getHost());
        $this->assertEquals(80, $request->getPort());
        $this->assertFalse($request->isSecure());

        // reset
        Request::setTrustedProxies(array());
        Request::setTrustedHeaderName(Request::HEADER_CLIENT_IP, 'X_FORWARDED_FOR');
        Request::setTrustedHeaderName(Request::HEADER_CLIENT_HOST, 'X_FORWARDED_HOST');
        Request::setTrustedHeaderName(Request::HEADER_CLIENT_PORT, 'X_FORWARDED_PORT');
        Request::setTrustedHeaderName(Request::HEADER_CLIENT_PROTO, 'X_FORWARDED_PROTO');
    }

    /**
     * @expectedException \InvalidArgumentException
     */
    public function testSetTrustedProxiesInvalidHeaderName()
    {
        Request::create('http://example.com/');
        Request::setTrustedHeaderName('bogus name', 'X_MY_FOR');
    }

    /**
     * @expectedException \InvalidArgumentException
     */
    public function testGetTrustedProxiesInvalidHeaderName()
    {
        Request::create('http://example.com/');
        Request::getTrustedHeaderName('bogus name');
    }

    /**
     * @dataProvider iisRequestUriProvider
     */
    public function testIISRequestUri($headers, $server, $expectedRequestUri)
    {
        $request = new Request();
        $request->headers->replace($headers);
        $request->server->replace($server);

        $this->assertEquals($expectedRequestUri, $request->getRequestUri(), '->getRequestUri() is correct');

        $subRequestUri = '/bar/foo';
        $subRequest = Request::create($subRequestUri, 'get', array(), array(), array(), $request->server->all());
        $this->assertEquals($subRequestUri, $subRequest->getRequestUri(), '->getRequestUri() is correct in sub request');
    }

    public function iisRequestUriProvider()
    {
        return array(
            array(
                array(
                    'X_ORIGINAL_URL' => '/foo/bar',
                ),
                array(),
                '/foo/bar'
            ),
            array(
                array(
                    'X_REWRITE_URL' => '/foo/bar',
                ),
                array(),
                '/foo/bar'
            ),
            array(
                array(),
                array(
                    'IIS_WasUrlRewritten' => '1',
                    'UNENCODED_URL' => '/foo/bar'
                ),
                '/foo/bar'
            ),
            array(
                array(
                    'X_ORIGINAL_URL' => '/foo/bar',
                ),
                array(
                    'HTTP_X_ORIGINAL_URL' => '/foo/bar'
                ),
                '/foo/bar'
            ),
            array(
                array(
                    'X_ORIGINAL_URL' => '/foo/bar',
                ),
                array(
                    'IIS_WasUrlRewritten' => '1',
                    'UNENCODED_URL' => '/foo/bar'
                ),
                '/foo/bar'
            ),
            array(
                array(
                    'X_ORIGINAL_URL' => '/foo/bar',
                ),
                array(
                    'HTTP_X_ORIGINAL_URL' => '/foo/bar',
                    'IIS_WasUrlRewritten' => '1',
                    'UNENCODED_URL' => '/foo/bar'
                ),
                '/foo/bar'
            ),
            array(
                array(),
                array(
                    'ORIG_PATH_INFO' => '/foo/bar',
                ),
                '/foo/bar'
            ),
            array(
                array(),
                array(
                    'ORIG_PATH_INFO' => '/foo/bar',
                    'QUERY_STRING' => 'foo=bar',
                ),
                '/foo/bar?foo=bar'
            )
        );
    }

    public function testTrustedHosts()
    {
        // create a request
        $request = Request::create('/');

        // no trusted host set -> no host check
        $request->headers->set('host', 'evil.com');
        $this->assertEquals('evil.com', $request->getHost());

        // add a trusted domain and all its subdomains
        Request::setTrustedHosts(array('.*\.?trusted.com$'));

        // untrusted host
        $request->headers->set('host', 'evil.com');
        try {
            $request->getHost();
            $this->fail('Request::getHost() should throw an exception when host is not trusted.');
        } catch (\UnexpectedValueException $e) {
            $this->assertEquals('Untrusted Host "evil.com"', $e->getMessage());
        }

        // trusted hosts
        $request->headers->set('host', 'trusted.com');
        $this->assertEquals('trusted.com', $request->getHost());
        $this->assertEquals(80, $request->getPort());

        $request->server->set('HTTPS', true);
        $request->headers->set('host', 'trusted.com');
        $this->assertEquals('trusted.com', $request->getHost());
        $this->assertEquals(443, $request->getPort());
        $request->server->set('HTTPS', false);

        $request->headers->set('host', 'trusted.com:8000');
        $this->assertEquals('trusted.com', $request->getHost());
        $this->assertEquals(8000, $request->getPort());

        $request->headers->set('host', 'subdomain.trusted.com');
        $this->assertEquals('subdomain.trusted.com', $request->getHost());

        // reset request for following tests
        Request::setTrustedHosts(array());
    }

<<<<<<< HEAD
    public function testFactory()
    {
        Request::setFactory(function (array $query = array(), array $request = array(), array $attributes = array(), array $cookies = array(), array $files = array(), array $server = array(), $content = null) {
            return new NewRequest();
        });

        $this->assertEquals('foo', Request::create('/')->getFoo());

        Request::setFactory(null);
=======
    /**
     * @dataProvider getLongHostNames
     */
    public function testVeryLongHosts($host)
    {
        $start = microtime(true);

        $request = Request::create('/');
        $request->headers->set('host', $host);
        $this->assertEquals($host, $request->getHost());
        $this->assertLessThan(1, microtime(true) - $start);
    }

    /**
     * @dataProvider getHostValidities
     */
    public function testHostValidity($host, $isValid, $expectedHost = null, $expectedPort = null)
    {
        $request = Request::create('/');
        $request->headers->set('host', $host);

        if ($isValid) {
            $this->assertSame($expectedHost ?: $host, $request->getHost());
            if ($expectedPort) {
                $this->assertSame($expectedPort, $request->getPort());
            }
        } else {
            $this->setExpectedException('UnexpectedValueException', 'Invalid Host');
            $request->getHost();
        }
    }

    public function getHostValidities()
    {
        return array(
            array('.a', false),
            array('a..', false),
            array('a.', true),
            array("\xE9", false),
            array('[::1]', true),
            array('[::1]:80', true, '[::1]', 80),
            array(str_repeat('.', 101), false),
        );
    }

    public function getLongHostNames()
    {
        return array(
            array('a'.str_repeat('.a', 40000)),
            array(str_repeat(':', 101)),
        );
>>>>>>> 23eb033a
    }
}

class RequestContentProxy extends Request
{
    public function getContent($asResource = false)
    {
        return http_build_query(array('_method' => 'PUT', 'content' => 'mycontent'));
    }
}

class NewRequest extends Request
{
    public function getFoo()
    {
        return 'foo';
    }
}<|MERGE_RESOLUTION|>--- conflicted
+++ resolved
@@ -1647,7 +1647,6 @@
         Request::setTrustedHosts(array());
     }
 
-<<<<<<< HEAD
     public function testFactory()
     {
         Request::setFactory(function (array $query = array(), array $request = array(), array $attributes = array(), array $cookies = array(), array $files = array(), array $server = array(), $content = null) {
@@ -1657,7 +1656,8 @@
         $this->assertEquals('foo', Request::create('/')->getFoo());
 
         Request::setFactory(null);
-=======
+    }
+
     /**
      * @dataProvider getLongHostNames
      */
@@ -1709,7 +1709,6 @@
             array('a'.str_repeat('.a', 40000)),
             array(str_repeat(':', 101)),
         );
->>>>>>> 23eb033a
     }
 }
 
