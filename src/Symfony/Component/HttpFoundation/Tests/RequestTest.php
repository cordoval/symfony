<?php

/*
 * This file is part of the Symfony package.
 *
 * (c) Fabien Potencier <fabien@symfony.com>
 *
 * For the full copyright and license information, please view the LICENSE
 * file that was distributed with this source code.
 */

namespace Symfony\Component\HttpFoundation\Tests;

use Symfony\Component\HttpFoundation\Session\Storage\MockArraySessionStorage;
use Symfony\Component\HttpFoundation\Session\Session;
use Symfony\Component\HttpFoundation\Request;

class RequestTest extends \PHPUnit_Framework_TestCase
{
    /**
     * @covers Symfony\Component\HttpFoundation\Request::__construct
     */
    public function testConstructor()
    {
        $this->testInitialize();
    }

    /**
     * @covers Symfony\Component\HttpFoundation\Request::initialize
     */
    public function testInitialize()
    {
        $request = new Request();

        $request->initialize(array('foo' => 'bar'));
        $this->assertEquals('bar', $request->query->get('foo'), '->initialize() takes an array of query parameters as its first argument');

        $request->initialize(array(), array('foo' => 'bar'));
        $this->assertEquals('bar', $request->request->get('foo'), '->initialize() takes an array of request parameters as its second argument');

        $request->initialize(array(), array(), array('foo' => 'bar'));
        $this->assertEquals('bar', $request->attributes->get('foo'), '->initialize() takes an array of attributes as its third argument');

        $request->initialize(array(), array(), array(), array(), array(), array('HTTP_FOO' => 'bar'));
        $this->assertEquals('bar', $request->headers->get('FOO'), '->initialize() takes an array of HTTP headers as its fourth argument');
    }

    public function testGetLocale()
    {
        $request = new Request();
        $request->setLocale('pl');
        $locale = $request->getLocale();
        $this->assertEquals('pl', $locale);
    }

    public function testGetUser()
    {
        $request = Request::create('http://user_test:password_test@test.com/');
        $user = $request->getUser();

        $this->assertEquals('user_test', $user);
    }

    public function testGetPassword()
    {
        $request = Request::create('http://user_test:password_test@test.com/');
        $password = $request->getPassword();

        $this->assertEquals('password_test', $password);
    }

    public function testIsNoCache()
    {
        $request = new Request();
        $isNoCache = $request->isNoCache();

        $this->assertFalse($isNoCache);
    }

    public function testGetContentType()
    {
        $request = new Request();
        $contentType = $request->getContentType();

        $this->assertNull($contentType);
    }

    public function testSetDefaultLocale()
    {
        $request = new Request();
        $request->setDefaultLocale('pl');
        $locale = $request->getLocale();

        $this->assertEquals('pl', $locale);
    }

    /**
     * @covers Symfony\Component\HttpFoundation\Request::create
     */
    public function testCreate()
    {
        $request = Request::create('http://test.com/foo?bar=baz');
        $this->assertEquals('http://test.com/foo?bar=baz', $request->getUri());
        $this->assertEquals('/foo', $request->getPathInfo());
        $this->assertEquals('bar=baz', $request->getQueryString());
        $this->assertEquals(80, $request->getPort());
        $this->assertEquals('test.com', $request->getHttpHost());
        $this->assertFalse($request->isSecure());

        $request = Request::create('http://test.com/foo', 'GET', array('bar' => 'baz'));
        $this->assertEquals('http://test.com/foo?bar=baz', $request->getUri());
        $this->assertEquals('/foo', $request->getPathInfo());
        $this->assertEquals('bar=baz', $request->getQueryString());
        $this->assertEquals(80, $request->getPort());
        $this->assertEquals('test.com', $request->getHttpHost());
        $this->assertFalse($request->isSecure());

        $request = Request::create('http://test.com/foo?bar=foo', 'GET', array('bar' => 'baz'));
        $this->assertEquals('http://test.com/foo?bar=baz', $request->getUri());
        $this->assertEquals('/foo', $request->getPathInfo());
        $this->assertEquals('bar=baz', $request->getQueryString());
        $this->assertEquals(80, $request->getPort());
        $this->assertEquals('test.com', $request->getHttpHost());
        $this->assertFalse($request->isSecure());

        $request = Request::create('https://test.com/foo?bar=baz');
        $this->assertEquals('https://test.com/foo?bar=baz', $request->getUri());
        $this->assertEquals('/foo', $request->getPathInfo());
        $this->assertEquals('bar=baz', $request->getQueryString());
        $this->assertEquals(443, $request->getPort());
        $this->assertEquals('test.com', $request->getHttpHost());
        $this->assertTrue($request->isSecure());

        $request = Request::create('test.com:90/foo');
        $this->assertEquals('http://test.com:90/foo', $request->getUri());
        $this->assertEquals('/foo', $request->getPathInfo());
        $this->assertEquals('test.com', $request->getHost());
        $this->assertEquals('test.com:90', $request->getHttpHost());
        $this->assertEquals(90, $request->getPort());
        $this->assertFalse($request->isSecure());

        $request = Request::create('https://test.com:90/foo');
        $this->assertEquals('https://test.com:90/foo', $request->getUri());
        $this->assertEquals('/foo', $request->getPathInfo());
        $this->assertEquals('test.com', $request->getHost());
        $this->assertEquals('test.com:90', $request->getHttpHost());
        $this->assertEquals(90, $request->getPort());
        $this->assertTrue($request->isSecure());

        $request = Request::create('https://127.0.0.1:90/foo');
        $this->assertEquals('https://127.0.0.1:90/foo', $request->getUri());
        $this->assertEquals('/foo', $request->getPathInfo());
        $this->assertEquals('127.0.0.1', $request->getHost());
        $this->assertEquals('127.0.0.1:90', $request->getHttpHost());
        $this->assertEquals(90, $request->getPort());
        $this->assertTrue($request->isSecure());

        $request = Request::create('https://[::1]:90/foo');
        $this->assertEquals('https://[::1]:90/foo', $request->getUri());
        $this->assertEquals('/foo', $request->getPathInfo());
        $this->assertEquals('[::1]', $request->getHost());
        $this->assertEquals('[::1]:90', $request->getHttpHost());
        $this->assertEquals(90, $request->getPort());
        $this->assertTrue($request->isSecure());

        $request = Request::create('https://[::1]/foo');
        $this->assertEquals('https://[::1]/foo', $request->getUri());
        $this->assertEquals('/foo', $request->getPathInfo());
        $this->assertEquals('[::1]', $request->getHost());
        $this->assertEquals('[::1]', $request->getHttpHost());
        $this->assertEquals(443, $request->getPort());
        $this->assertTrue($request->isSecure());

        $json = '{"jsonrpc":"2.0","method":"echo","id":7,"params":["Hello World"]}';
        $request = Request::create('http://example.com/jsonrpc', 'POST', array(), array(), array(), array(), $json);
        $this->assertEquals($json, $request->getContent());
        $this->assertFalse($request->isSecure());

        $request = Request::create('http://test.com');
        $this->assertEquals('http://test.com/', $request->getUri());
        $this->assertEquals('/', $request->getPathInfo());
        $this->assertEquals('', $request->getQueryString());
        $this->assertEquals(80, $request->getPort());
        $this->assertEquals('test.com', $request->getHttpHost());
        $this->assertFalse($request->isSecure());

        $request = Request::create('http://test.com?test=1');
        $this->assertEquals('http://test.com/?test=1', $request->getUri());
        $this->assertEquals('/', $request->getPathInfo());
        $this->assertEquals('test=1', $request->getQueryString());
        $this->assertEquals(80, $request->getPort());
        $this->assertEquals('test.com', $request->getHttpHost());
        $this->assertFalse($request->isSecure());

        $request = Request::create('http://test.com:90/?test=1');
        $this->assertEquals('http://test.com:90/?test=1', $request->getUri());
        $this->assertEquals('/', $request->getPathInfo());
        $this->assertEquals('test=1', $request->getQueryString());
        $this->assertEquals(90, $request->getPort());
        $this->assertEquals('test.com:90', $request->getHttpHost());
        $this->assertFalse($request->isSecure());

        $request = Request::create('http://test:test@test.com');
        $this->assertEquals('http://test.com/', $request->getUri());
        $this->assertEquals('/', $request->getPathInfo());
        $this->assertEquals('', $request->getQueryString());
        $this->assertEquals(80, $request->getPort());
        $this->assertEquals('test.com', $request->getHttpHost());
        $this->assertEquals('test', $request->getUser());
        $this->assertEquals('test', $request->getPassword());
        $this->assertFalse($request->isSecure());

        $request = Request::create('http://testnopass@test.com');
        $this->assertEquals('http://test.com/', $request->getUri());
        $this->assertEquals('/', $request->getPathInfo());
        $this->assertEquals('', $request->getQueryString());
        $this->assertEquals(80, $request->getPort());
        $this->assertEquals('test.com', $request->getHttpHost());
        $this->assertEquals('testnopass', $request->getUser());
        $this->assertSame('',$request->getPassword());
        $this->assertFalse($request->isSecure());

        $request = Request::create('http://test.com/?foo');
        $this->assertEquals('/?foo', $request->getRequestUri());
        $this->assertEquals(array('foo' => ''), $request->query->all());
    }

    /**
     * @covers Symfony\Component\HttpFoundation\Request::create
     */
    public function testCreateCheckPrecedence()
    {
        // server is used by default
        $request = Request::create('/', 'DELETE', array(), array(), array(), array(
            'HTTP_HOST'     => 'example.com',
            'HTTPS'         => 'on',
            'SERVER_PORT'   => 443,
            'PHP_AUTH_USER' => 'fabien',
            'PHP_AUTH_PW'   => 'pa$$',
            'QUERY_STRING'  => 'foo=bar',
            'CONTENT_TYPE'  => 'application/json',
        ));
        $this->assertEquals('example.com', $request->getHost());
        $this->assertEquals(443, $request->getPort());
        $this->assertTrue($request->isSecure());
        $this->assertEquals('fabien', $request->getUser());
        $this->assertEquals('pa$$', $request->getPassword());
        $this->assertEquals('', $request->getQueryString());
        $this->assertEquals('application/json', $request->headers->get('CONTENT_TYPE'));

        // URI has precedence over server
        $request = Request::create('http://thomas:pokemon@example.net:8080/?foo=bar', 'GET', array(), array(), array(), array(
            'HTTP_HOST'   => 'example.com',
            'HTTPS'       => 'on',
            'SERVER_PORT' => 443,
        ));
        $this->assertEquals('example.net', $request->getHost());
        $this->assertEquals(8080, $request->getPort());
        $this->assertFalse($request->isSecure());
        $this->assertEquals('thomas', $request->getUser());
        $this->assertEquals('pokemon', $request->getPassword());
        $this->assertEquals('foo=bar', $request->getQueryString());
    }

    public function testDuplicate()
    {
        $request = new Request(array('foo' => 'bar'), array('foo' => 'bar'), array('foo' => 'bar'), array(), array(), array('HTTP_FOO' => 'bar'));
        $dup = $request->duplicate();

        $this->assertEquals($request->query->all(), $dup->query->all(), '->duplicate() duplicates a request an copy the current query parameters');
        $this->assertEquals($request->request->all(), $dup->request->all(), '->duplicate() duplicates a request an copy the current request parameters');
        $this->assertEquals($request->attributes->all(), $dup->attributes->all(), '->duplicate() duplicates a request an copy the current attributes');
        $this->assertEquals($request->headers->all(), $dup->headers->all(), '->duplicate() duplicates a request an copy the current HTTP headers');

        $dup = $request->duplicate(array('foo' => 'foobar'), array('foo' => 'foobar'), array('foo' => 'foobar'), array(), array(), array('HTTP_FOO' => 'foobar'));

        $this->assertEquals(array('foo' => 'foobar'), $dup->query->all(), '->duplicate() overrides the query parameters if provided');
        $this->assertEquals(array('foo' => 'foobar'), $dup->request->all(), '->duplicate() overrides the request parameters if provided');
        $this->assertEquals(array('foo' => 'foobar'), $dup->attributes->all(), '->duplicate() overrides the attributes if provided');
        $this->assertEquals(array('foo' => array('foobar')), $dup->headers->all(), '->duplicate() overrides the HTTP header if provided');
    }

    public function testDuplicateWithFormat()
    {
        $request = new Request(array(), array(), array('_format' => 'json'));
        $dup = $request->duplicate();

        $this->assertEquals('json', $dup->getRequestFormat());
        $this->assertEquals('json', $dup->attributes->get('_format'));

        $request = new Request();
        $request->setRequestFormat('xml');
        $dup = $request->duplicate();

        $this->assertEquals('xml', $dup->getRequestFormat());
    }

    /**
     * @covers Symfony\Component\HttpFoundation\Request::getFormat
     * @covers Symfony\Component\HttpFoundation\Request::setFormat
     * @dataProvider getFormatToMimeTypeMapProvider
     */
    public function testGetFormatFromMimeType($format, $mimeTypes)
    {
        $request = new Request();
        foreach ($mimeTypes as $mime) {
            $this->assertEquals($format, $request->getFormat($mime));
        }
        $request->setFormat($format, $mimeTypes);
        foreach ($mimeTypes as $mime) {
            $this->assertEquals($format, $request->getFormat($mime));
        }
    }

    /**
     * @covers Symfony\Component\HttpFoundation\Request::getFormat
     */
    public function testGetFormatFromMimeTypeWithParameters()
    {
        $request = new Request();
        $this->assertEquals('json', $request->getFormat('application/json; charset=utf-8'));
    }

    /**
     * @covers Symfony\Component\HttpFoundation\Request::getMimeType
     * @dataProvider getFormatToMimeTypeMapProvider
     */
    public function testGetMimeTypeFromFormat($format, $mimeTypes)
    {
        if (null !== $format) {
            $request = new Request();
            $this->assertEquals($mimeTypes[0], $request->getMimeType($format));
        }
    }

    public function getFormatToMimeTypeMapProvider()
    {
        return array(
            array(null, array(null, 'unexistent-mime-type')),
            array('txt', array('text/plain')),
            array('js', array('application/javascript', 'application/x-javascript', 'text/javascript')),
            array('css', array('text/css')),
            array('json', array('application/json', 'application/x-json')),
            array('xml', array('text/xml', 'application/xml', 'application/x-xml')),
            array('rdf', array('application/rdf+xml')),
            array('atom',array('application/atom+xml')),
        );
    }

    /**
     * @covers Symfony\Component\HttpFoundation\Request::getUri
     */
    public function testGetUri()
    {
        $server = array();

        // Standard Request on non default PORT
        // http://host:8080/index.php/path/info?query=string

        $server['HTTP_HOST'] = 'host:8080';
        $server['SERVER_NAME'] = 'servername';
        $server['SERVER_PORT'] = '8080';

        $server['QUERY_STRING'] = 'query=string';
        $server['REQUEST_URI'] = '/index.php/path/info?query=string';
        $server['SCRIPT_NAME'] = '/index.php';
        $server['PATH_INFO'] = '/path/info';
        $server['PATH_TRANSLATED'] = 'redirect:/index.php/path/info';
        $server['PHP_SELF'] = '/index_dev.php/path/info';
        $server['SCRIPT_FILENAME'] = '/some/where/index.php';

        $request = new Request();

        $request->initialize(array(), array(), array(), array(), array(), $server);

        $this->assertEquals('http://host:8080/index.php/path/info?query=string', $request->getUri(), '->getUri() with non default port');

        // Use std port number
        $server['HTTP_HOST'] = 'host';
        $server['SERVER_NAME'] = 'servername';
        $server['SERVER_PORT'] = '80';

        $request->initialize(array(), array(), array(), array(), array(), $server);

        $this->assertEquals('http://host/index.php/path/info?query=string', $request->getUri(), '->getUri() with default port');

        // Without HOST HEADER
        unset($server['HTTP_HOST']);
        $server['SERVER_NAME'] = 'servername';
        $server['SERVER_PORT'] = '80';

        $request->initialize(array(), array(), array(), array(), array(), $server);

        $this->assertEquals('http://servername/index.php/path/info?query=string', $request->getUri(), '->getUri() with default port without HOST_HEADER');

        // Request with URL REWRITING (hide index.php)
        //   RewriteCond %{REQUEST_FILENAME} !-f
        //   RewriteRule ^(.*)$ index.php [QSA,L]
        // http://host:8080/path/info?query=string
        $server = array();
        $server['HTTP_HOST'] = 'host:8080';
        $server['SERVER_NAME'] = 'servername';
        $server['SERVER_PORT'] = '8080';

        $server['REDIRECT_QUERY_STRING'] = 'query=string';
        $server['REDIRECT_URL'] = '/path/info';
        $server['SCRIPT_NAME'] = '/index.php';
        $server['QUERY_STRING'] = 'query=string';
        $server['REQUEST_URI'] = '/path/info?toto=test&1=1';
        $server['SCRIPT_NAME'] = '/index.php';
        $server['PHP_SELF'] = '/index.php';
        $server['SCRIPT_FILENAME'] = '/some/where/index.php';

        $request->initialize(array(), array(), array(), array(), array(), $server);
        $this->assertEquals('http://host:8080/path/info?query=string', $request->getUri(), '->getUri() with rewrite');

        // Use std port number
        //  http://host/path/info?query=string
        $server['HTTP_HOST'] = 'host';
        $server['SERVER_NAME'] = 'servername';
        $server['SERVER_PORT'] = '80';

        $request->initialize(array(), array(), array(), array(), array(), $server);

        $this->assertEquals('http://host/path/info?query=string', $request->getUri(), '->getUri() with rewrite and default port');

        // Without HOST HEADER
        unset($server['HTTP_HOST']);
        $server['SERVER_NAME'] = 'servername';
        $server['SERVER_PORT'] = '80';

        $request->initialize(array(), array(), array(), array(), array(), $server);

        $this->assertEquals('http://servername/path/info?query=string', $request->getUri(), '->getUri() with rewrite, default port without HOST_HEADER');

        // With encoded characters

        $server = array(
            'HTTP_HOST'       => 'host:8080',
            'SERVER_NAME'     => 'servername',
            'SERVER_PORT'     => '8080',
            'QUERY_STRING'    => 'query=string',
            'REQUEST_URI'     => '/ba%20se/index_dev.php/foo%20bar/in+fo?query=string',
            'SCRIPT_NAME'     => '/ba se/index_dev.php',
            'PATH_TRANSLATED' => 'redirect:/index.php/foo bar/in+fo',
            'PHP_SELF'        => '/ba se/index_dev.php/path/info',
            'SCRIPT_FILENAME' => '/some/where/ba se/index_dev.php',
        );

        $request->initialize(array(), array(), array(), array(), array(), $server);

        $this->assertEquals(
            'http://host:8080/ba%20se/index_dev.php/foo%20bar/in+fo?query=string',
            $request->getUri()
        );

        // with user info

        $server['PHP_AUTH_USER'] = 'fabien';
        $request->initialize(array(), array(), array(), array(), array(), $server);
        $this->assertEquals('http://host:8080/ba%20se/index_dev.php/foo%20bar/in+fo?query=string', $request->getUri());

        $server['PHP_AUTH_PW'] = 'symfony';
        $request->initialize(array(), array(), array(), array(), array(), $server);
        $this->assertEquals('http://host:8080/ba%20se/index_dev.php/foo%20bar/in+fo?query=string', $request->getUri());
    }

    /**
     * @covers Symfony\Component\HttpFoundation\Request::getUriForPath
     */
    public function testGetUriForPath()
    {
        $request = Request::create('http://test.com/foo?bar=baz');
        $this->assertEquals('http://test.com/some/path', $request->getUriForPath('/some/path'));

        $request = Request::create('http://test.com:90/foo?bar=baz');
        $this->assertEquals('http://test.com:90/some/path', $request->getUriForPath('/some/path'));

        $request = Request::create('https://test.com/foo?bar=baz');
        $this->assertEquals('https://test.com/some/path', $request->getUriForPath('/some/path'));

        $request = Request::create('https://test.com:90/foo?bar=baz');
        $this->assertEquals('https://test.com:90/some/path', $request->getUriForPath('/some/path'));

        $server = array();

        // Standard Request on non default PORT
        // http://host:8080/index.php/path/info?query=string

        $server['HTTP_HOST'] = 'host:8080';
        $server['SERVER_NAME'] = 'servername';
        $server['SERVER_PORT'] = '8080';

        $server['QUERY_STRING'] = 'query=string';
        $server['REQUEST_URI'] = '/index.php/path/info?query=string';
        $server['SCRIPT_NAME'] = '/index.php';
        $server['PATH_INFO'] = '/path/info';
        $server['PATH_TRANSLATED'] = 'redirect:/index.php/path/info';
        $server['PHP_SELF'] = '/index_dev.php/path/info';
        $server['SCRIPT_FILENAME'] = '/some/where/index.php';

        $request = new Request();

        $request->initialize(array(), array(), array(), array(), array(),$server);

        $this->assertEquals('http://host:8080/index.php/some/path', $request->getUriForPath('/some/path'), '->getUriForPath() with non default port');

        // Use std port number
        $server['HTTP_HOST'] = 'host';
        $server['SERVER_NAME'] = 'servername';
        $server['SERVER_PORT'] = '80';

        $request->initialize(array(), array(), array(), array(), array(), $server);

        $this->assertEquals('http://host/index.php/some/path', $request->getUriForPath('/some/path'), '->getUriForPath() with default port');

        // Without HOST HEADER
        unset($server['HTTP_HOST']);
        $server['SERVER_NAME'] = 'servername';
        $server['SERVER_PORT'] = '80';

        $request->initialize(array(), array(), array(), array(), array(), $server);

        $this->assertEquals('http://servername/index.php/some/path', $request->getUriForPath('/some/path'), '->getUriForPath() with default port without HOST_HEADER');

        // Request with URL REWRITING (hide index.php)
        //   RewriteCond %{REQUEST_FILENAME} !-f
        //   RewriteRule ^(.*)$ index.php [QSA,L]
        // http://host:8080/path/info?query=string
        $server = array();
        $server['HTTP_HOST'] = 'host:8080';
        $server['SERVER_NAME'] = 'servername';
        $server['SERVER_PORT'] = '8080';

        $server['REDIRECT_QUERY_STRING'] = 'query=string';
        $server['REDIRECT_URL'] = '/path/info';
        $server['SCRIPT_NAME'] = '/index.php';
        $server['QUERY_STRING'] = 'query=string';
        $server['REQUEST_URI'] = '/path/info?toto=test&1=1';
        $server['SCRIPT_NAME'] = '/index.php';
        $server['PHP_SELF'] = '/index.php';
        $server['SCRIPT_FILENAME'] = '/some/where/index.php';

        $request->initialize(array(), array(), array(), array(), array(), $server);
        $this->assertEquals('http://host:8080/some/path', $request->getUriForPath('/some/path'), '->getUri() with rewrite');

        // Use std port number
        //  http://host/path/info?query=string
        $server['HTTP_HOST'] = 'host';
        $server['SERVER_NAME'] = 'servername';
        $server['SERVER_PORT'] = '80';

        $request->initialize(array(), array(), array(), array(), array(), $server);

        $this->assertEquals('http://host/some/path', $request->getUriForPath('/some/path'), '->getUriForPath() with rewrite and default port');

        // Without HOST HEADER
        unset($server['HTTP_HOST']);
        $server['SERVER_NAME'] = 'servername';
        $server['SERVER_PORT'] = '80';

        $request->initialize(array(), array(), array(), array(), array(), $server);

        $this->assertEquals('http://servername/some/path', $request->getUriForPath('/some/path'), '->getUriForPath() with rewrite, default port without HOST_HEADER');
        $this->assertEquals('servername', $request->getHttpHost());

        // with user info

        $server['PHP_AUTH_USER'] = 'fabien';
        $request->initialize(array(), array(), array(), array(), array(), $server);
        $this->assertEquals('http://servername/some/path', $request->getUriForPath('/some/path'));

        $server['PHP_AUTH_PW'] = 'symfony';
        $request->initialize(array(), array(), array(), array(), array(), $server);
        $this->assertEquals('http://servername/some/path', $request->getUriForPath('/some/path'));
    }

    /**
     * @covers Symfony\Component\HttpFoundation\Request::getUserInfo
     */
    public function testGetUserInfo()
    {
        $request = new Request();

        $server['PHP_AUTH_USER'] = 'fabien';
        $request->initialize(array(), array(), array(), array(), array(), $server);
        $this->assertEquals('fabien', $request->getUserInfo());

        $server['PHP_AUTH_USER'] = '0';
        $request->initialize(array(), array(), array(), array(), array(), $server);
        $this->assertEquals('0', $request->getUserInfo());

        $server['PHP_AUTH_PW'] = '0';
        $request->initialize(array(), array(), array(), array(), array(), $server);
        $this->assertEquals('0:0', $request->getUserInfo());
    }

    /**
     * @covers Symfony\Component\HttpFoundation\Request::getSchemeAndHttpHost
     */
    public function testGetSchemeAndHttpHost()
    {
        $request = new Request();

        $server = array();
        $server['SERVER_NAME'] = 'servername';
        $server['SERVER_PORT'] = '90';
        $request->initialize(array(), array(), array(), array(), array(), $server);
        $this->assertEquals('http://servername:90', $request->getSchemeAndHttpHost());

        $server['PHP_AUTH_USER'] = 'fabien';
        $request->initialize(array(), array(), array(), array(), array(), $server);
        $this->assertEquals('http://servername:90', $request->getSchemeAndHttpHost());

        $server['PHP_AUTH_USER'] = '0';
        $request->initialize(array(), array(), array(), array(), array(), $server);
        $this->assertEquals('http://servername:90', $request->getSchemeAndHttpHost());

        $server['PHP_AUTH_PW'] = '0';
        $request->initialize(array(), array(), array(), array(), array(), $server);
        $this->assertEquals('http://servername:90', $request->getSchemeAndHttpHost());
    }

    /**
     * @covers Symfony\Component\HttpFoundation\Request::getQueryString
     * @covers Symfony\Component\HttpFoundation\Request::normalizeQueryString
     * @dataProvider getQueryStringNormalizationData
     */
    public function testGetQueryString($query, $expectedQuery, $msg)
    {
        $request = new Request();

        $request->server->set('QUERY_STRING', $query);
        $this->assertSame($expectedQuery, $request->getQueryString(), $msg);
    }

    public function getQueryStringNormalizationData()
    {
        return array(
            array('foo', 'foo', 'works with valueless parameters'),
            array('foo=', 'foo=', 'includes a dangling equal sign'),
            array('bar=&foo=bar', 'bar=&foo=bar', '->works with empty parameters'),
            array('foo=bar&bar=', 'bar=&foo=bar', 'sorts keys alphabetically'),

            // GET parameters, that are submitted from a HTML form, encode spaces as "+" by default (as defined in enctype application/x-www-form-urlencoded).
            // PHP also converts "+" to spaces when filling the global _GET or when using the function parse_str.
            array('him=John%20Doe&her=Jane+Doe', 'her=Jane%20Doe&him=John%20Doe', 'normalizes spaces in both encodings "%20" and "+"'),

            array('foo[]=1&foo[]=2', 'foo%5B%5D=1&foo%5B%5D=2', 'allows array notation'),
            array('foo=1&foo=2', 'foo=1&foo=2', 'allows repeated parameters'),
            array('pa%3Dram=foo%26bar%3Dbaz&test=test', 'pa%3Dram=foo%26bar%3Dbaz&test=test', 'works with encoded delimiters'),
            array('0', '0', 'allows "0"'),
            array('Jane Doe&John%20Doe', 'Jane%20Doe&John%20Doe', 'normalizes encoding in keys'),
            array('her=Jane Doe&him=John%20Doe', 'her=Jane%20Doe&him=John%20Doe', 'normalizes encoding in values'),
            array('foo=bar&&&test&&', 'foo=bar&test', 'removes unneeded delimiters'),
            array('formula=e=m*c^2', 'formula=e%3Dm%2Ac%5E2', 'correctly treats only the first "=" as delimiter and the next as value'),

            // Ignore pairs with empty key, even if there was a value, e.g. "=value", as such nameless values cannot be retrieved anyway.
            // PHP also does not include them when building _GET.
            array('foo=bar&=a=b&=x=y', 'foo=bar', 'removes params with empty key'),
        );
    }

    public function testGetQueryStringReturnsNull()
    {
        $request = new Request();

        $this->assertNull($request->getQueryString(), '->getQueryString() returns null for non-existent query string');

        $request->server->set('QUERY_STRING', '');
        $this->assertNull($request->getQueryString(), '->getQueryString() returns null for empty query string');
    }

    public function testGetHost()
    {
        $request = new Request();

        $request->initialize(array('foo' => 'bar'));
        $this->assertEquals('', $request->getHost(), '->getHost() return empty string if not initialized');

        $request->initialize(array(), array(), array(), array(), array(), array('HTTP_HOST' => 'www.example.com'));
        $this->assertEquals('www.example.com', $request->getHost(), '->getHost() from Host Header');

        // Host header with port number
        $request->initialize(array(), array(), array(), array(), array(), array('HTTP_HOST' => 'www.example.com:8080'));
        $this->assertEquals('www.example.com', $request->getHost(), '->getHost() from Host Header with port number');

        // Server values
        $request->initialize(array(), array(), array(), array(), array(), array('SERVER_NAME' => 'www.example.com'));
        $this->assertEquals('www.example.com', $request->getHost(), '->getHost() from server name');

        $request->initialize(array(), array(), array(), array(), array(), array('SERVER_NAME' => 'www.example.com', 'HTTP_HOST' => 'www.host.com'));
        $this->assertEquals('www.host.com', $request->getHost(), '->getHost() value from Host header has priority over SERVER_NAME ');
    }

    public function testGetPort()
    {
        $request = Request::create('http://example.com', 'GET', array(), array(), array(), array(
            'HTTP_X_FORWARDED_PROTO' => 'https',
            'HTTP_X_FORWARDED_PORT' => '443'
        ));
        $port = $request->getPort();

        $this->assertEquals(80, $port, 'Without trusted proxies FORWARDED_PROTO and FORWARDED_PORT are ignored.');

        Request::setTrustedProxies(array('1.1.1.1'));
        $request = Request::create('http://example.com', 'GET', array(), array(), array(), array(
            'HTTP_X_FORWARDED_PROTO' => 'https',
            'HTTP_X_FORWARDED_PORT'  => '8443'
        ));
        $port = $request->getPort();

        $this->assertEquals(8443, $port, 'With PROTO and PORT set PORT takes precedence.');

        $request = Request::create('http://example.com', 'GET', array(), array(), array(), array(
            'HTTP_X_FORWARDED_PROTO' => 'https'
        ));
        $port = $request->getPort();

        $this->assertEquals(443, $port, 'With only PROTO set getPort() defaults to 443.');

        $request = Request::create('http://example.com', 'GET', array(), array(), array(), array(
            'HTTP_X_FORWARDED_PROTO' => 'http'
        ));
        $port = $request->getPort();

        $this->assertEquals(80, $port, 'If X_FORWARDED_PROTO is set to HTTP return 80.');

        $request = Request::create('http://example.com', 'GET', array(), array(), array(), array(
            'HTTP_X_FORWARDED_PROTO' => 'On'
        ));
        $port = $request->getPort();
        $this->assertEquals(443, $port, 'With only PROTO set and value is On, getPort() defaults to 443.');

        $request = Request::create('http://example.com', 'GET', array(), array(), array(), array(
            'HTTP_X_FORWARDED_PROTO' => '1'
        ));
        $port = $request->getPort();
        $this->assertEquals(443, $port, 'With only PROTO set and value is 1, getPort() defaults to 443.');

        $request = Request::create('http://example.com', 'GET', array(), array(), array(), array(
            'HTTP_X_FORWARDED_PROTO' => 'something-else'
        ));
        $port = $request->getPort();
        $this->assertEquals(80, $port, 'With only PROTO set and value is not recognized, getPort() defaults to 80.');

        Request::setTrustedProxies(array());
    }

    /**
     * @expectedException \RuntimeException
     */
    public function testGetHostWithFakeHttpHostValue()
    {
        $request = new Request();
        $request->initialize(array(), array(), array(), array(), array(), array('HTTP_HOST' => 'www.host.com?query=string'));
        $request->getHost();
    }

    /**
     * @covers Symfony\Component\HttpFoundation\Request::setMethod
     * @covers Symfony\Component\HttpFoundation\Request::getMethod
     */
    public function testGetSetMethod()
    {
        $request = new Request();

        $this->assertEquals('GET', $request->getMethod(), '->getMethod() returns GET if no method is defined');

        $request->setMethod('get');
        $this->assertEquals('GET', $request->getMethod(), '->getMethod() returns an uppercased string');

        $request->setMethod('PURGE');
        $this->assertEquals('PURGE', $request->getMethod(), '->getMethod() returns the method even if it is not a standard one');

        $request->setMethod('POST');
        $this->assertEquals('POST', $request->getMethod(), '->getMethod() returns the method POST if no _method is defined');

        $request->setMethod('POST');
        $request->request->set('_method', 'purge');
        $this->assertEquals('POST', $request->getMethod(), '->getMethod() does not return the method from _method if defined and POST but support not enabled');

        $request = new Request();
        $request->setMethod('POST');
        $request->request->set('_method', 'purge');

        $this->assertFalse(Request::getHttpMethodParameterOverride(), 'httpMethodParameterOverride should be disabled by default');

        Request::enableHttpMethodParameterOverride();

        $this->assertTrue(Request::getHttpMethodParameterOverride(), 'httpMethodParameterOverride should be enabled now but it is not');

        $this->assertEquals('PURGE', $request->getMethod(), '->getMethod() returns the method from _method if defined and POST');
        $this->disableHttpMethodParameterOverride();

        $request = new Request();
        $request->setMethod('POST');
        $request->query->set('_method', 'purge');
        $this->assertEquals('POST', $request->getMethod(), '->getMethod() does not return the method from _method if defined and POST but support not enabled');

        $request = new Request();
        $request->setMethod('POST');
        $request->query->set('_method', 'purge');
        Request::enableHttpMethodParameterOverride();
        $this->assertEquals('PURGE', $request->getMethod(), '->getMethod() returns the method from _method if defined and POST');
        $this->disableHttpMethodParameterOverride();

        $request = new Request();
        $request->setMethod('POST');
        $request->headers->set('X-HTTP-METHOD-OVERRIDE', 'delete');
        $this->assertEquals('DELETE', $request->getMethod(), '->getMethod() returns the method from X-HTTP-Method-Override even though _method is set if defined and POST');

        $request = new Request();
        $request->setMethod('POST');
        $request->headers->set('X-HTTP-METHOD-OVERRIDE', 'delete');
        $this->assertEquals('DELETE', $request->getMethod(), '->getMethod() returns the method from X-HTTP-Method-Override if defined and POST');
    }

    /**
     * @dataProvider testGetClientIpsProvider
     */
    public function testGetClientIp($expected, $remoteAddr, $httpForwardedFor, $trustedProxies)
    {
        $request = $this->getRequestInstanceForClientIpTests($remoteAddr, $httpForwardedFor, $trustedProxies);

        $this->assertEquals($expected[0], $request->getClientIp());

        Request::setTrustedProxies(array());
    }

    /**
     * @dataProvider testGetClientIpsProvider
     */
    public function testGetClientIps($expected, $remoteAddr, $httpForwardedFor, $trustedProxies)
    {
        $request = $this->getRequestInstanceForClientIpTests($remoteAddr, $httpForwardedFor, $trustedProxies);

        $this->assertEquals($expected, $request->getClientIps());

        Request::setTrustedProxies(array());
    }

    public function testGetClientIpsProvider()
    {
        //        $expected                   $remoteAddr                $httpForwardedFor            $trustedProxies
        return array(
            // simple IPv4
            array(array('88.88.88.88'),              '88.88.88.88',              null,                        null),
            // trust the IPv4 remote addr
            array(array('88.88.88.88'),              '88.88.88.88',              null,                        array('88.88.88.88')),

            // simple IPv6
            array(array('::1'),                      '::1',                      null,                        null),
            // trust the IPv6 remote addr
            array(array('::1'),                      '::1',                      null,                        array('::1')),

            // forwarded for with remote IPv4 addr not trusted
            array(array('127.0.0.1'),                '127.0.0.1',                '88.88.88.88',               null),
            // forwarded for with remote IPv4 addr trusted
            array(array('88.88.88.88'),              '127.0.0.1',                '88.88.88.88',               array('127.0.0.1')),
            // forwarded for with remote IPv4 and all FF addrs trusted
            array(array('88.88.88.88'),              '127.0.0.1',                '88.88.88.88',               array('127.0.0.1', '88.88.88.88')),
            // forwarded for with remote IPv4 range trusted
            array(array('88.88.88.88'),              '123.45.67.89',             '88.88.88.88',               array('123.45.67.0/24')),

            // forwarded for with remote IPv6 addr not trusted
            array(array('1620:0:1cfe:face:b00c::3'), '1620:0:1cfe:face:b00c::3', '2620:0:1cfe:face:b00c::3',  null),
            // forwarded for with remote IPv6 addr trusted
            array(array('2620:0:1cfe:face:b00c::3'), '1620:0:1cfe:face:b00c::3', '2620:0:1cfe:face:b00c::3',  array('1620:0:1cfe:face:b00c::3')),
            // forwarded for with remote IPv6 range trusted
            array(array('88.88.88.88'),              '2a01:198:603:0:396e:4789:8e99:890f', '88.88.88.88',     array('2a01:198:603:0::/65')),

            // multiple forwarded for with remote IPv4 addr trusted
            array(array('88.88.88.88', '87.65.43.21', '127.0.0.1'), '123.45.67.89', '127.0.0.1, 87.65.43.21, 88.88.88.88', array('123.45.67.89')),
            // multiple forwarded for with remote IPv4 addr and some reverse proxies trusted
            array(array('87.65.43.21', '127.0.0.1'), '123.45.67.89',             '127.0.0.1, 87.65.43.21, 88.88.88.88', array('123.45.67.89', '88.88.88.88')),
            // multiple forwarded for with remote IPv4 addr and some reverse proxies trusted but in the middle
            array(array('88.88.88.88', '127.0.0.1'), '123.45.67.89',             '127.0.0.1, 87.65.43.21, 88.88.88.88', array('123.45.67.89', '87.65.43.21')),
            // multiple forwarded for with remote IPv4 addr and all reverse proxies trusted
            array(array('127.0.0.1'),                '123.45.67.89',             '127.0.0.1, 87.65.43.21, 88.88.88.88', array('123.45.67.89', '87.65.43.21', '88.88.88.88', '127.0.0.1')),

            // multiple forwarded for with remote IPv6 addr trusted
            array(array('2620:0:1cfe:face:b00c::3', '3620:0:1cfe:face:b00c::3'), '1620:0:1cfe:face:b00c::3', '3620:0:1cfe:face:b00c::3,2620:0:1cfe:face:b00c::3', array('1620:0:1cfe:face:b00c::3')),
            // multiple forwarded for with remote IPv6 addr and some reverse proxies trusted
            array(array('3620:0:1cfe:face:b00c::3'), '1620:0:1cfe:face:b00c::3', '3620:0:1cfe:face:b00c::3,2620:0:1cfe:face:b00c::3', array('1620:0:1cfe:face:b00c::3', '2620:0:1cfe:face:b00c::3')),
            // multiple forwarded for with remote IPv4 addr and some reverse proxies trusted but in the middle
            array(array('2620:0:1cfe:face:b00c::3', '4620:0:1cfe:face:b00c::3'), '1620:0:1cfe:face:b00c::3', '4620:0:1cfe:face:b00c::3,3620:0:1cfe:face:b00c::3,2620:0:1cfe:face:b00c::3', array('1620:0:1cfe:face:b00c::3', '3620:0:1cfe:face:b00c::3')),
        );
    }

    public function testGetContentWorksTwiceInDefaultMode()
    {
        $req = new Request();
        $this->assertEquals('', $req->getContent());
        $this->assertEquals('', $req->getContent());
    }

    public function testGetContentReturnsResource()
    {
        $req = new Request();
        $retval = $req->getContent(true);
        $this->assertInternalType('resource', $retval);
        $this->assertEquals("", fread($retval, 1));
        $this->assertTrue(feof($retval));
    }

    /**
     * @expectedException \LogicException
     * @dataProvider getContentCantBeCalledTwiceWithResourcesProvider
     */
    public function testGetContentCantBeCalledTwiceWithResources($first, $second)
    {
        $req = new Request();
        $req->getContent($first);
        $req->getContent($second);
    }

    public function getContentCantBeCalledTwiceWithResourcesProvider()
    {
        return array(
            'Resource then fetch' => array(true, false),
            'Resource then resource' => array(true, true),
            'Fetch then resource' => array(false, true),
        );
    }

    public function provideOverloadedMethods()
    {
        return array(
            array('PUT'),
            array('DELETE'),
            array('PATCH'),
            array('put'),
            array('delete'),
            array('patch'),

        );
    }

    /**
     * @dataProvider provideOverloadedMethods
     */
    public function testCreateFromGlobals($method)
    {
        $normalizedMethod = strtoupper($method);

        $_GET['foo1']    = 'bar1';
        $_POST['foo2']   = 'bar2';
        $_COOKIE['foo3'] = 'bar3';
        $_FILES['foo4']  = array('bar4');
        $_SERVER['foo5'] = 'bar5';

        $request = Request::createFromGlobals();
        $this->assertEquals('bar1', $request->query->get('foo1'), '::fromGlobals() uses values from $_GET');
        $this->assertEquals('bar2', $request->request->get('foo2'), '::fromGlobals() uses values from $_POST');
        $this->assertEquals('bar3', $request->cookies->get('foo3'), '::fromGlobals() uses values from $_COOKIE');
        $this->assertEquals(array('bar4'), $request->files->get('foo4'), '::fromGlobals() uses values from $_FILES');
        $this->assertEquals('bar5', $request->server->get('foo5'), '::fromGlobals() uses values from $_SERVER');

        unset($_GET['foo1'], $_POST['foo2'], $_COOKIE['foo3'], $_FILES['foo4'], $_SERVER['foo5']);

        $_SERVER['REQUEST_METHOD'] = $method;
        $_SERVER['CONTENT_TYPE'] = 'application/x-www-form-urlencoded';
        $request = RequestContentProxy::createFromGlobals();
        $this->assertEquals($normalizedMethod, $request->getMethod());
        $this->assertEquals('mycontent', $request->request->get('content'));

        unset($_SERVER['REQUEST_METHOD'], $_SERVER['CONTENT_TYPE']);

        Request::createFromGlobals();
        Request::enableHttpMethodParameterOverride();
        $_POST['_method']   = $method;
        $_POST['foo6']      = 'bar6';
        $_SERVER['REQUEST_METHOD'] = 'PoSt';
        $request = Request::createFromGlobals();
        $this->assertEquals($normalizedMethod, $request->getMethod());
        $this->assertEquals('POST', $request->getRealMethod());
        $this->assertEquals('bar6', $request->request->get('foo6'));

        unset($_POST['_method'], $_POST['foo6'], $_SERVER['REQUEST_METHOD']);
        $this->disableHttpMethodParameterOverride();
    }

    public function testOverrideGlobals()
    {
        $request = new Request();
        $request->initialize(array('foo' => 'bar'));

        // as the Request::overrideGlobals really work, it erase $_SERVER, so we must backup it
        $server = $_SERVER;

        $request->overrideGlobals();

        $this->assertEquals(array('foo' => 'bar'), $_GET);

        $request->initialize(array(), array('foo' => 'bar'));
        $request->overrideGlobals();

        $this->assertEquals(array('foo' => 'bar'), $_POST);

        $this->assertArrayNotHasKey('HTTP_X_FORWARDED_PROTO', $_SERVER);

        $request->headers->set('X_FORWARDED_PROTO', 'https');

        Request::setTrustedProxies(array('1.1.1.1'));
        $this->assertTrue($request->isSecure());
        Request::setTrustedProxies(array());

        $request->overrideGlobals();

        $this->assertArrayHasKey('HTTP_X_FORWARDED_PROTO', $_SERVER);

<<<<<<< HEAD
        $request->headers->set('CONTENT_TYPE', 'multipart/form-data');
        $request->headers->set('CONTENT_LENGTH', 12345);
        $request->overrideGlobals();
        $this->assertArrayHasKey('CONTENT_TYPE', $_SERVER);
        $this->assertArrayHasKey('CONTENT_LENGTH', $_SERVER);
=======
        $request->initialize(array('foo' => 'bar', 'baz' => 'foo'));
        $request->query->remove('baz');

        $request->overrideGlobals();

        $this->assertEquals(array('foo' => 'bar'), $_GET);
        $this->assertEquals('foo=bar', $_SERVER['QUERY_STRING']);
        $this->assertEquals('foo=bar', $request->server->get('QUERY_STRING'));
>>>>>>> 0ecb34f2

        // restore initial $_SERVER array
        $_SERVER = $server;
    }

    public function testGetScriptName()
    {
        $request = new Request();
        $this->assertEquals('', $request->getScriptName());

        $server = array();
        $server['SCRIPT_NAME'] = '/index.php';

        $request->initialize(array(), array(), array(), array(), array(), $server);

        $this->assertEquals('/index.php', $request->getScriptName());

        $server = array();
        $server['ORIG_SCRIPT_NAME'] = '/frontend.php';
        $request->initialize(array(), array(), array(), array(), array(), $server);

        $this->assertEquals('/frontend.php', $request->getScriptName());

        $server = array();
        $server['SCRIPT_NAME'] = '/index.php';
        $server['ORIG_SCRIPT_NAME'] = '/frontend.php';
        $request->initialize(array(), array(), array(), array(), array(), $server);

        $this->assertEquals('/index.php', $request->getScriptName());
    }

    public function testGetBasePath()
    {
        $request = new Request();
        $this->assertEquals('', $request->getBasePath());

        $server = array();
        $server['SCRIPT_FILENAME'] = '/some/where/index.php';
        $request->initialize(array(), array(), array(), array(), array(), $server);
        $this->assertEquals('', $request->getBasePath());

        $server = array();
        $server['SCRIPT_FILENAME'] = '/some/where/index.php';
        $server['SCRIPT_NAME'] = '/index.php';
        $request->initialize(array(), array(), array(), array(), array(), $server);

        $this->assertEquals('', $request->getBasePath());

        $server = array();
        $server['SCRIPT_FILENAME'] = '/some/where/index.php';
        $server['PHP_SELF'] = '/index.php';
        $request->initialize(array(), array(), array(), array(), array(), $server);

        $this->assertEquals('', $request->getBasePath());

        $server = array();
        $server['SCRIPT_FILENAME'] = '/some/where/index.php';
        $server['ORIG_SCRIPT_NAME'] = '/index.php';
        $request->initialize(array(), array(), array(), array(), array(), $server);

        $this->assertEquals('', $request->getBasePath());
    }

    public function testGetPathInfo()
    {
        $request = new Request();
        $this->assertEquals('/', $request->getPathInfo());

        $server = array();
        $server['REQUEST_URI'] = '/path/info';
        $request->initialize(array(), array(), array(), array(), array(), $server);

        $this->assertEquals('/path/info', $request->getPathInfo());

        $server = array();
        $server['REQUEST_URI'] = '/path%20test/info';
        $request->initialize(array(), array(), array(), array(), array(), $server);

        $this->assertEquals('/path%20test/info', $request->getPathInfo());
    }

    public function testGetPreferredLanguage()
    {
        $request = new Request();
        $this->assertNull($request->getPreferredLanguage());
        $this->assertNull($request->getPreferredLanguage(array()));
        $this->assertEquals('fr', $request->getPreferredLanguage(array('fr')));
        $this->assertEquals('fr', $request->getPreferredLanguage(array('fr', 'en')));
        $this->assertEquals('en', $request->getPreferredLanguage(array('en', 'fr')));
        $this->assertEquals('fr-ch', $request->getPreferredLanguage(array('fr-ch', 'fr-fr')));

        $request = new Request();
        $request->headers->set('Accept-language', 'zh, en-us; q=0.8, en; q=0.6');
        $this->assertEquals('en', $request->getPreferredLanguage(array('en', 'en-us')));

        $request = new Request();
        $request->headers->set('Accept-language', 'zh, en-us; q=0.8, en; q=0.6');
        $this->assertEquals('en', $request->getPreferredLanguage(array('fr', 'en')));

        $request = new Request();
        $request->headers->set('Accept-language', 'zh, en-us; q=0.8');
        $this->assertEquals('en', $request->getPreferredLanguage(array('fr', 'en')));

        $request = new Request();
        $request->headers->set('Accept-language', 'zh, en-us; q=0.8, fr-fr; q=0.6, fr; q=0.5');
        $this->assertEquals('en', $request->getPreferredLanguage(array('fr', 'en')));
    }

    public function testIsXmlHttpRequest()
    {
        $request = new Request();
        $this->assertFalse($request->isXmlHttpRequest());

        $request->headers->set('X-Requested-With', 'XMLHttpRequest');
        $this->assertTrue($request->isXmlHttpRequest());

        $request->headers->remove('X-Requested-With');
        $this->assertFalse($request->isXmlHttpRequest());
    }

    public function testIntlLocale()
    {
        if (!extension_loaded('intl')) {
            $this->markTestSkipped('The intl extension is needed to run this test.');
        }

        $request = new Request();

        $request->setDefaultLocale('fr');
        $this->assertEquals('fr', $request->getLocale());
        $this->assertEquals('fr', \Locale::getDefault());

        $request->setLocale('en');
        $this->assertEquals('en', $request->getLocale());
        $this->assertEquals('en', \Locale::getDefault());

        $request->setDefaultLocale('de');
        $this->assertEquals('en', $request->getLocale());
        $this->assertEquals('en', \Locale::getDefault());
    }

    public function testGetCharsets()
    {
        $request = new Request();
        $this->assertEquals(array(), $request->getCharsets());
        $request->headers->set('Accept-Charset', 'ISO-8859-1, US-ASCII, UTF-8; q=0.8, ISO-10646-UCS-2; q=0.6');
        $this->assertEquals(array(), $request->getCharsets()); // testing caching

        $request = new Request();
        $request->headers->set('Accept-Charset', 'ISO-8859-1, US-ASCII, UTF-8; q=0.8, ISO-10646-UCS-2; q=0.6');
        $this->assertEquals(array('ISO-8859-1', 'US-ASCII', 'UTF-8', 'ISO-10646-UCS-2'), $request->getCharsets());

        $request = new Request();
        $request->headers->set('Accept-Charset', 'ISO-8859-1,utf-8;q=0.7,*;q=0.7');
        $this->assertEquals(array('ISO-8859-1', 'utf-8', '*'), $request->getCharsets());
    }

    public function testGetEncodings()
    {
        $request = new Request();
        $this->assertEquals(array(), $request->getEncodings());
        $request->headers->set('Accept-Encoding', 'gzip,deflate,sdch');
        $this->assertEquals(array(), $request->getEncodings()); // testing caching

        $request = new Request();
        $request->headers->set('Accept-Encoding', 'gzip,deflate,sdch');
        $this->assertEquals(array('gzip', 'deflate', 'sdch'), $request->getEncodings());

        $request = new Request();
        $request->headers->set('Accept-Encoding', 'gzip;q=0.4,deflate;q=0.9,compress;q=0.7');
        $this->assertEquals(array('deflate', 'compress', 'gzip'), $request->getEncodings());
    }

    public function testGetAcceptableContentTypes()
    {
        $request = new Request();
        $this->assertEquals(array(), $request->getAcceptableContentTypes());
        $request->headers->set('Accept', 'application/vnd.wap.wmlscriptc, text/vnd.wap.wml, application/vnd.wap.xhtml+xml, application/xhtml+xml, text/html, multipart/mixed, */*');
        $this->assertEquals(array(), $request->getAcceptableContentTypes()); // testing caching

        $request = new Request();
        $request->headers->set('Accept', 'application/vnd.wap.wmlscriptc, text/vnd.wap.wml, application/vnd.wap.xhtml+xml, application/xhtml+xml, text/html, multipart/mixed, */*');
        $this->assertEquals(array('application/vnd.wap.wmlscriptc', 'text/vnd.wap.wml', 'application/vnd.wap.xhtml+xml', 'application/xhtml+xml', 'text/html', 'multipart/mixed', '*/*'), $request->getAcceptableContentTypes());
    }

    public function testGetLanguages()
    {
        $request = new Request();
        $this->assertEquals(array(), $request->getLanguages());

        $request = new Request();
        $request->headers->set('Accept-language', 'zh, en-us; q=0.8, en; q=0.6');
        $this->assertEquals(array('zh', 'en_US', 'en'), $request->getLanguages());
        $this->assertEquals(array('zh', 'en_US', 'en'), $request->getLanguages());

        $request = new Request();
        $request->headers->set('Accept-language', 'zh, en-us; q=0.6, en; q=0.8');
        $this->assertEquals(array('zh', 'en', 'en_US'), $request->getLanguages()); // Test out of order qvalues

        $request = new Request();
        $request->headers->set('Accept-language', 'zh, en, en-us');
        $this->assertEquals(array('zh', 'en', 'en_US'), $request->getLanguages()); // Test equal weighting without qvalues

        $request = new Request();
        $request->headers->set('Accept-language', 'zh; q=0.6, en, en-us; q=0.6');
        $this->assertEquals(array('en', 'zh', 'en_US'), $request->getLanguages()); // Test equal weighting with qvalues

        $request = new Request();
        $request->headers->set('Accept-language', 'zh, i-cherokee; q=0.6');
        $this->assertEquals(array('zh', 'cherokee'), $request->getLanguages());
    }

    public function testGetRequestFormat()
    {
        $request = new Request();
        $this->assertEquals('html', $request->getRequestFormat());

        $request = new Request();
        $this->assertNull($request->getRequestFormat(null));

        $request = new Request();
        $this->assertNull($request->setRequestFormat('foo'));
        $this->assertEquals('foo', $request->getRequestFormat(null));
    }

    public function testHasSession()
    {
        $request = new Request();

        $this->assertFalse($request->hasSession());
        $request->setSession(new Session(new MockArraySessionStorage()));
        $this->assertTrue($request->hasSession());
    }

    public function testGetSession()
    {
        $request = new Request();

        $request->setSession(new Session(new MockArraySessionStorage()));
        $this->assertTrue($request->hasSession());

        $session = $request->getSession();
        $this->assertObjectHasAttribute('storage', $session);
        $this->assertObjectHasAttribute('flashName', $session);
        $this->assertObjectHasAttribute('attributeName', $session);
    }

    public function testHasPreviousSession()
    {
        $request = new Request();

        $this->assertFalse($request->hasPreviousSession());
        $request->cookies->set('MOCKSESSID', 'foo');
        $this->assertFalse($request->hasPreviousSession());
        $request->setSession(new Session(new MockArraySessionStorage()));
        $this->assertTrue($request->hasPreviousSession());
    }

    public function testToString()
    {
        $request = new Request();

        $request->headers->set('Accept-language', 'zh, en-us; q=0.8, en; q=0.6');

        $this->assertContains('Accept-Language: zh, en-us; q=0.8, en; q=0.6', $request->__toString());
    }

    public function testIsMethod()
    {
        $request = new Request();
        $request->setMethod('POST');
        $this->assertTrue($request->isMethod('POST'));
        $this->assertTrue($request->isMethod('post'));
        $this->assertFalse($request->isMethod('GET'));
        $this->assertFalse($request->isMethod('get'));

        $request->setMethod('GET');
        $this->assertTrue($request->isMethod('GET'));
        $this->assertTrue($request->isMethod('get'));
        $this->assertFalse($request->isMethod('POST'));
        $this->assertFalse($request->isMethod('post'));
    }

    /**
     * @dataProvider getBaseUrlData
     */
    public function testGetBaseUrl($uri, $server, $expectedBaseUrl, $expectedPathInfo)
    {
        $request = Request::create($uri, 'GET', array(), array(), array(), $server);

        $this->assertSame($expectedBaseUrl, $request->getBaseUrl(), 'baseUrl');
        $this->assertSame($expectedPathInfo, $request->getPathInfo(), 'pathInfo');
    }

    public function getBaseUrlData()
    {
        return array(
            array(
                '/foo%20bar',
                array(
                    'SCRIPT_FILENAME' => '/home/John Doe/public_html/foo bar/app.php',
                    'SCRIPT_NAME'     => '/foo bar/app.php',
                    'PHP_SELF'        => '/foo bar/app.php',
                ),
                '/foo%20bar',
                '/',
            ),
            array(
                '/foo%20bar/home',
                array(
                    'SCRIPT_FILENAME' => '/home/John Doe/public_html/foo bar/app.php',
                    'SCRIPT_NAME'     => '/foo bar/app.php',
                    'PHP_SELF'        => '/foo bar/app.php',
                ),
                '/foo%20bar',
                '/home',
            ),
            array(
                '/foo%20bar/app.php/home',
                array(
                    'SCRIPT_FILENAME' => '/home/John Doe/public_html/foo bar/app.php',
                    'SCRIPT_NAME'     => '/foo bar/app.php',
                    'PHP_SELF'        => '/foo bar/app.php',
                ),
                '/foo%20bar/app.php',
                '/home',
            ),
            array(
                '/foo%20bar/app.php/home%3Dbaz',
                array(
                    'SCRIPT_FILENAME' => '/home/John Doe/public_html/foo bar/app.php',
                    'SCRIPT_NAME'     => '/foo bar/app.php',
                    'PHP_SELF'        => '/foo bar/app.php',
                ),
                '/foo%20bar/app.php',
                '/home%3Dbaz',
            ),
            array(
                '/foo/bar+baz',
                array(
                    'SCRIPT_FILENAME' => '/home/John Doe/public_html/foo/app.php',
                    'SCRIPT_NAME'     => '/foo/app.php',
                    'PHP_SELF'        => '/foo/app.php',
                ),
                '/foo',
                '/bar+baz',
            ),
        );
    }

    /**
     * @dataProvider urlencodedStringPrefixData
     */
    public function testUrlencodedStringPrefix($string, $prefix, $expect)
    {
        $request = new Request();

        $me = new \ReflectionMethod($request, 'getUrlencodedPrefix');
        $me->setAccessible(true);

        $this->assertSame($expect, $me->invoke($request, $string, $prefix));
    }

    public function urlencodedStringPrefixData()
    {
        return array(
            array('foo', 'foo', 'foo'),
            array('fo%6f', 'foo', 'fo%6f'),
            array('foo/bar', 'foo', 'foo'),
            array('fo%6f/bar', 'foo', 'fo%6f'),
            array('f%6f%6f/bar', 'foo', 'f%6f%6f'),
            array('%66%6F%6F/bar', 'foo', '%66%6F%6F'),
            array('fo+o/bar', 'fo+o', 'fo+o'),
            array('fo%2Bo/bar', 'fo+o', 'fo%2Bo'),
        );
    }

    private function disableHttpMethodParameterOverride()
    {
        $class = new \ReflectionClass('Symfony\\Component\\HttpFoundation\\Request');
        $property = $class->getProperty('httpMethodParameterOverride');
        $property->setAccessible(true);
        $property->setValue(false);
    }

    private function getRequestInstanceForClientIpTests($remoteAddr, $httpForwardedFor, $trustedProxies)
    {
        $request = new Request();

        $server = array('REMOTE_ADDR' => $remoteAddr);
        if (null !== $httpForwardedFor) {
            $server['HTTP_X_FORWARDED_FOR'] = $httpForwardedFor;
        }

        if ($trustedProxies) {
            Request::setTrustedProxies($trustedProxies);
        }

        $request->initialize(array(), array(), array(), array(), array(), $server);

        return $request;
    }

    public function testTrustedProxies()
    {
        $request = Request::create('http://example.com/');
        $request->server->set('REMOTE_ADDR', '3.3.3.3');
        $request->headers->set('X_FORWARDED_FOR', '1.1.1.1, 2.2.2.2');
        $request->headers->set('X_FORWARDED_HOST', 'foo.example.com, real.example.com:8080');
        $request->headers->set('X_FORWARDED_PROTO', 'https');
        $request->headers->set('X_FORWARDED_PORT', 443);
        $request->headers->set('X_MY_FOR', '3.3.3.3, 4.4.4.4');
        $request->headers->set('X_MY_HOST', 'my.example.com');
        $request->headers->set('X_MY_PROTO', 'http');
        $request->headers->set('X_MY_PORT', 81);

        // no trusted proxies
        $this->assertEquals('3.3.3.3', $request->getClientIp());
        $this->assertEquals('example.com', $request->getHost());
        $this->assertEquals(80, $request->getPort());
        $this->assertFalse($request->isSecure());

        // disabling proxy trusting
        Request::setTrustedProxies(array());
        $this->assertEquals('3.3.3.3', $request->getClientIp());
        $this->assertEquals('example.com', $request->getHost());
        $this->assertEquals(80, $request->getPort());
        $this->assertFalse($request->isSecure());

        // trusted proxy via setTrustedProxies()
        Request::setTrustedProxies(array('3.3.3.3', '2.2.2.2'));
        $this->assertEquals('1.1.1.1', $request->getClientIp());
        $this->assertEquals('real.example.com', $request->getHost());
        $this->assertEquals(443, $request->getPort());
        $this->assertTrue($request->isSecure());

        // check various X_FORWARDED_PROTO header values
        $request->headers->set('X_FORWARDED_PROTO', 'ssl');
        $this->assertTrue($request->isSecure());

        $request->headers->set('X_FORWARDED_PROTO', 'https, http');
        $this->assertTrue($request->isSecure());

        // custom header names
        Request::setTrustedHeaderName(Request::HEADER_CLIENT_IP, 'X_MY_FOR');
        Request::setTrustedHeaderName(Request::HEADER_CLIENT_HOST, 'X_MY_HOST');
        Request::setTrustedHeaderName(Request::HEADER_CLIENT_PORT, 'X_MY_PORT');
        Request::setTrustedHeaderName(Request::HEADER_CLIENT_PROTO, 'X_MY_PROTO');
        $this->assertEquals('4.4.4.4', $request->getClientIp());
        $this->assertEquals('my.example.com', $request->getHost());
        $this->assertEquals(81, $request->getPort());
        $this->assertFalse($request->isSecure());

        // disabling via empty header names
        Request::setTrustedHeaderName(Request::HEADER_CLIENT_IP, null);
        Request::setTrustedHeaderName(Request::HEADER_CLIENT_HOST, null);
        Request::setTrustedHeaderName(Request::HEADER_CLIENT_PORT, null);
        Request::setTrustedHeaderName(Request::HEADER_CLIENT_PROTO, null);
        $this->assertEquals('3.3.3.3', $request->getClientIp());
        $this->assertEquals('example.com', $request->getHost());
        $this->assertEquals(80, $request->getPort());
        $this->assertFalse($request->isSecure());

        // reset
        Request::setTrustedProxies(array());
        Request::setTrustedHeaderName(Request::HEADER_CLIENT_IP, 'X_FORWARDED_FOR');
        Request::setTrustedHeaderName(Request::HEADER_CLIENT_HOST, 'X_FORWARDED_HOST');
        Request::setTrustedHeaderName(Request::HEADER_CLIENT_PORT, 'X_FORWARDED_PORT');
        Request::setTrustedHeaderName(Request::HEADER_CLIENT_PROTO, 'X_FORWARDED_PROTO');
    }

    /**
     * @expectedException \InvalidArgumentException
     */
    public function testSetTrustedProxiesInvalidHeaderName()
    {
        Request::create('http://example.com/');
        Request::setTrustedHeaderName('bogus name', 'X_MY_FOR');
    }

    /**
     * @expectedException \InvalidArgumentException
     */
    public function testGetTrustedProxiesInvalidHeaderName()
    {
        Request::create('http://example.com/');
        Request::getTrustedHeaderName('bogus name');
    }

    /**
     * @dataProvider iisRequestUriProvider
     */
    public function testIISRequestUri($headers, $server, $expectedRequestUri)
    {
        $request = new Request();
        $request->headers->replace($headers);
        $request->server->replace($server);

        $this->assertEquals($expectedRequestUri, $request->getRequestUri(), '->getRequestUri() is correct');

        $subRequestUri = '/bar/foo';
        $subRequest = Request::create($subRequestUri, 'get', array(), array(), array(), $request->server->all());
        $this->assertEquals($subRequestUri, $subRequest->getRequestUri(), '->getRequestUri() is correct in sub request');
    }

    public function iisRequestUriProvider()
    {
        return array(
            array(
                array(
                    'X_ORIGINAL_URL' => '/foo/bar',
                ),
                array(),
                '/foo/bar'
            ),
            array(
                array(
                    'X_REWRITE_URL' => '/foo/bar',
                ),
                array(),
                '/foo/bar'
            ),
            array(
                array(),
                array(
                    'IIS_WasUrlRewritten' => '1',
                    'UNENCODED_URL' => '/foo/bar'
                ),
                '/foo/bar'
            ),
            array(
                array(
                    'X_ORIGINAL_URL' => '/foo/bar',
                ),
                array(
                    'HTTP_X_ORIGINAL_URL' => '/foo/bar'
                ),
                '/foo/bar'
            ),
            array(
                array(
                    'X_ORIGINAL_URL' => '/foo/bar',
                ),
                array(
                    'IIS_WasUrlRewritten' => '1',
                    'UNENCODED_URL' => '/foo/bar'
                ),
                '/foo/bar'
            ),
            array(
                array(
                    'X_ORIGINAL_URL' => '/foo/bar',
                ),
                array(
                    'HTTP_X_ORIGINAL_URL' => '/foo/bar',
                    'IIS_WasUrlRewritten' => '1',
                    'UNENCODED_URL' => '/foo/bar'
                ),
                '/foo/bar'
            ),
            array(
                array(),
                array(
                    'ORIG_PATH_INFO' => '/foo/bar',
                ),
                '/foo/bar'
            ),
            array(
                array(),
                array(
                    'ORIG_PATH_INFO' => '/foo/bar',
                    'QUERY_STRING' => 'foo=bar',
                ),
                '/foo/bar?foo=bar'
            )
        );
    }

    public function testTrustedHosts()
    {
        // create a request
        $request = Request::create('/');

        // no trusted host set -> no host check
        $request->headers->set('host', 'evil.com');
        $this->assertEquals('evil.com', $request->getHost());

        // add a trusted domain and all its subdomains
        Request::setTrustedHosts(array('.*\.?trusted.com$'));

        // untrusted host
        $request->headers->set('host', 'evil.com');
        try {
            $request->getHost();
            $this->fail('Request::getHost() should throw an exception when host is not trusted.');
        } catch (\UnexpectedValueException $e) {
            $this->assertEquals('Untrusted Host "evil.com"', $e->getMessage());
        }

        // trusted hosts
        $request->headers->set('host', 'trusted.com');
        $this->assertEquals('trusted.com', $request->getHost());
        $this->assertEquals(80, $request->getPort());

        $request->server->set('HTTPS', true);
        $request->headers->set('host', 'trusted.com');
        $this->assertEquals('trusted.com', $request->getHost());
        $this->assertEquals(443, $request->getPort());
        $request->server->set('HTTPS', false);

        $request->headers->set('host', 'trusted.com:8000');
        $this->assertEquals('trusted.com', $request->getHost());
        $this->assertEquals(8000, $request->getPort());

        $request->headers->set('host', 'subdomain.trusted.com');
        $this->assertEquals('subdomain.trusted.com', $request->getHost());

        // reset request for following tests
        Request::setTrustedHosts(array());
    }

    public function testFactory()
    {
        Request::setFactory(function (array $query = array(), array $request = array(), array $attributes = array(), array $cookies = array(), array $files = array(), array $server = array(), $content = null) {
            return new NewRequest();
        });

        $this->assertEquals('foo', Request::create('/')->getFoo());

        Request::setFactory(null);
    }
}

class RequestContentProxy extends Request
{
    public function getContent($asResource = false)
    {
        return http_build_query(array('_method' => 'PUT', 'content' => 'mycontent'));
    }
}

class NewRequest extends Request
{
    public function getFoo()
    {
        return 'foo';
    }
}<|MERGE_RESOLUTION|>--- conflicted
+++ resolved
@@ -1010,13 +1010,14 @@
 
         $this->assertArrayHasKey('HTTP_X_FORWARDED_PROTO', $_SERVER);
 
-<<<<<<< HEAD
         $request->headers->set('CONTENT_TYPE', 'multipart/form-data');
         $request->headers->set('CONTENT_LENGTH', 12345);
+
         $request->overrideGlobals();
+
         $this->assertArrayHasKey('CONTENT_TYPE', $_SERVER);
         $this->assertArrayHasKey('CONTENT_LENGTH', $_SERVER);
-=======
+
         $request->initialize(array('foo' => 'bar', 'baz' => 'foo'));
         $request->query->remove('baz');
 
@@ -1025,7 +1026,6 @@
         $this->assertEquals(array('foo' => 'bar'), $_GET);
         $this->assertEquals('foo=bar', $_SERVER['QUERY_STRING']);
         $this->assertEquals('foo=bar', $request->server->get('QUERY_STRING'));
->>>>>>> 0ecb34f2
 
         // restore initial $_SERVER array
         $_SERVER = $server;
