--- conflicted
+++ resolved
@@ -2,13 +2,8 @@
     "name": "symfony/routing",
     "type": "library",
     "description": "Symfony Routing Component",
-<<<<<<< HEAD
     "keywords": ["routing", "router", "URL", "URI"],
-    "homepage": "http://symfony.com",
-=======
-    "keywords": [],
     "homepage": "https://symfony.com",
->>>>>>> 3cdb5393
     "license": "MIT",
     "authors": [
         {
