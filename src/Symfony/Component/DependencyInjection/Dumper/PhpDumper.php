<?php

/*
 * This file is part of the Symfony package.
 *
 * (c) Fabien Potencier <fabien@symfony.com>
 *
 * For the full copyright and license information, please view the LICENSE
 * file that was distributed with this source code.
 */

namespace Symfony\Component\DependencyInjection\Dumper;

use Symfony\Component\DependencyInjection\Variable;
use Symfony\Component\DependencyInjection\Definition;
use Symfony\Component\DependencyInjection\ContainerBuilder;
use Symfony\Component\DependencyInjection\Container;
use Symfony\Component\DependencyInjection\ContainerInterface;
use Symfony\Component\DependencyInjection\Reference;
use Symfony\Component\DependencyInjection\Parameter;
use Symfony\Component\DependencyInjection\Exception\InvalidArgumentException;
use Symfony\Component\DependencyInjection\Exception\RuntimeException;
use Symfony\Component\DependencyInjection\Exception\ServiceCircularReferenceException;
use Symfony\Component\DependencyInjection\LazyProxy\PhpDumper\DumperInterface as ProxyDumper;
use Symfony\Component\DependencyInjection\LazyProxy\PhpDumper\NullDumper;
use Symfony\Component\DependencyInjection\ExpressionLanguage;
use Symfony\Component\ExpressionLanguage\Expression;

/**
 * PhpDumper dumps a service container as a PHP class.
 *
 * @author Fabien Potencier <fabien@symfony.com>
 * @author Johannes M. Schmitt <schmittjoh@gmail.com>
 *
 * @api
 */
class PhpDumper extends Dumper
{
    /**
     * Characters that might appear in the generated variable name as first character
     * @var string
     */
    const FIRST_CHARS = 'abcdefghijklmnopqrstuvwxyz';

    /**
     * Characters that might appear in the generated variable name as any but the first character
     * @var string
     */
    const NON_FIRST_CHARS = 'abcdefghijklmnopqrstuvwxyz0123456789_';

    private $inlinedDefinitions;
    private $definitionVariables;
    private $referenceVariables;
    private $variableCount;
    private $reservedVariables = array('instance', 'class');
    private $expressionLanguage;
    private $targetDirRegex;
    private $targetDirMaxMatches;

    /**
     * @var \Symfony\Component\DependencyInjection\LazyProxy\PhpDumper\DumperInterface
     */
    private $proxyDumper;

    /**
     * {@inheritdoc}
     *
     * @api
     */
    public function __construct(ContainerBuilder $container)
    {
        parent::__construct($container);

        $this->inlinedDefinitions = new \SplObjectStorage();
    }

    /**
     * Sets the dumper to be used when dumping proxies in the generated container.
     *
     * @param ProxyDumper $proxyDumper
     */
    public function setProxyDumper(ProxyDumper $proxyDumper)
    {
        $this->proxyDumper = $proxyDumper;
    }

    /**
     * Dumps the service container as a PHP class.
     *
     * Available options:
     *
     *  * class:      The class name
     *  * base_class: The base class name
     *  * namespace:  The class namespace
     *
     * @param array $options An array of options
     *
     * @return string A PHP class representing of the service container
     *
     * @api
     */
    public function dump(array $options = array())
    {
        $this->targetDirRegex = null;
        $options = array_merge(array(
            'class' => 'ProjectServiceContainer',
            'base_class' => 'Container',
            'namespace' => '',
        ), $options);

        if (!empty($options['file']) && is_dir($dir = dirname($options['file']))) {
            // Build a regexp where the first root dirs are mandatory,
            // but every other sub-dir is optional up to the full path in $dir
            // Mandate at least 2 root dirs and not more that 5 optional dirs.

            $dir = explode(DIRECTORY_SEPARATOR, realpath($dir));
            $i = count($dir);

            if (3 <= $i) {
                $regex = '';
                $lastOptionalDir = $i > 8 ? $i - 5 : 3;
                $this->targetDirMaxMatches = $i - $lastOptionalDir;

                while (--$i >= $lastOptionalDir) {
                    $regex = sprintf('(%s%s)?', preg_quote(DIRECTORY_SEPARATOR.$dir[$i], '#'), $regex);
                }

                do {
                    $regex = preg_quote(DIRECTORY_SEPARATOR.$dir[$i], '#').$regex;
                } while (0 < --$i);

                $this->targetDirRegex = '#'.preg_quote($dir[0], '#').$regex.'#';
            }
        }

        $code = $this->startClass($options['class'], $options['base_class'], $options['namespace']);

        if ($this->container->isFrozen()) {
            $code .= $this->addFrozenConstructor();
        } else {
            $code .= $this->addConstructor();
        }

        $code .=
            $this->addServices().
            $this->addDefaultParametersMethod().
            $this->endClass().
            $this->addProxyClasses()
        ;
        $this->targetDirRegex = null;

        return $code;
    }

    /**
     * Retrieves the currently set proxy dumper or instantiates one.
     *
     * @return ProxyDumper
     */
    private function getProxyDumper()
    {
        if (!$this->proxyDumper) {
            $this->proxyDumper = new NullDumper();
        }

        return $this->proxyDumper;
    }

    /**
     * Generates Service local temp variables.
     *
     * @param string $cId
     * @param string $definition
     *
     * @return string
     */
    private function addServiceLocalTempVariables($cId, $definition)
    {
        static $template = "        \$%s = %s;\n";

        $localDefinitions = array_merge(
            array($definition),
            $this->getInlinedDefinitions($definition)
        );

        $calls = $behavior = array();
        foreach ($localDefinitions as $iDefinition) {
            $this->getServiceCallsFromArguments($iDefinition->getArguments(), $calls, $behavior);
            $this->getServiceCallsFromArguments($iDefinition->getMethodCalls(), $calls, $behavior);
            $this->getServiceCallsFromArguments($iDefinition->getProperties(), $calls, $behavior);
            $this->getServiceCallsFromArguments(array($iDefinition->getConfigurator()), $calls, $behavior);
        }

        $code = '';
        foreach ($calls as $id => $callCount) {
            if ('service_container' === $id || $id === $cId) {
                continue;
            }

            if ($callCount > 1) {
                $name = $this->getNextVariableName();
                $this->referenceVariables[$id] = new Variable($name);

                if (ContainerInterface::EXCEPTION_ON_INVALID_REFERENCE === $behavior[$id]) {
                    $code .= sprintf($template, $name, $this->getServiceCall($id));
                } else {
                    $code .= sprintf($template, $name, $this->getServiceCall($id, new Reference($id, ContainerInterface::NULL_ON_INVALID_REFERENCE)));
                }
            }
        }

        if ('' !== $code) {
            $code .= "\n";
        }

        return $code;
    }

    /**
     * Generates code for the proxies to be attached after the container class
     *
     * @return string
     */
    private function addProxyClasses()
    {
        /* @var $definitions Definition[] */
        $definitions = array_filter(
            $this->container->getDefinitions(),
            array($this->getProxyDumper(), 'isProxyCandidate')
        );
        $code = '';

        foreach ($definitions as $definition) {
            $code .= "\n".$this->getProxyDumper()->getProxyCode($definition);
        }

        return $code;
    }

    /**
     * Generates the require_once statement for service includes.
     *
     * @param string     $id         The service id
     * @param Definition $definition
     *
     * @return string
     */
    private function addServiceInclude($id, $definition)
    {
        $template = "        require_once %s;\n";
        $code = '';

        if (null !== $file = $definition->getFile()) {
            $code .= sprintf($template, $this->dumpValue($file));
        }

        foreach ($this->getInlinedDefinitions($definition) as $definition) {
            if (null !== $file = $definition->getFile()) {
                $code .= sprintf($template, $this->dumpValue($file));
            }
        }

        if ('' !== $code) {
            $code .= "\n";
        }

        return $code;
    }

    /**
     * Generates the inline definition of a service.
     *
     * @param string     $id
     * @param Definition $definition
     *
     * @return string
     *
     * @throws RuntimeException                  When the factory definition is incomplete
     * @throws ServiceCircularReferenceException When a circular reference is detected
     */
    private function addServiceInlinedDefinitions($id, $definition)
    {
        $code = '';
        $variableMap = $this->definitionVariables;
        $nbOccurrences = new \SplObjectStorage();
        $processed = new \SplObjectStorage();
        $inlinedDefinitions = $this->getInlinedDefinitions($definition);

        foreach ($inlinedDefinitions as $definition) {
            if (false === $nbOccurrences->contains($definition)) {
                $nbOccurrences->offsetSet($definition, 1);
            } else {
                $i = $nbOccurrences->offsetGet($definition);
                $nbOccurrences->offsetSet($definition, $i + 1);
            }
        }

        foreach ($inlinedDefinitions as $sDefinition) {
            if ($processed->contains($sDefinition)) {
                continue;
            }
            $processed->offsetSet($sDefinition);

            $class = $this->dumpValue($sDefinition->getClass());
            if ($nbOccurrences->offsetGet($sDefinition) > 1 || $sDefinition->getMethodCalls() || $sDefinition->getProperties() || null !== $sDefinition->getConfigurator() || false !== strpos($class, '$')) {
                $name = $this->getNextVariableName();
                $variableMap->offsetSet($sDefinition, new Variable($name));

                // a construct like:
                // $a = new ServiceA(ServiceB $b); $b = new ServiceB(ServiceA $a);
                // this is an indication for a wrong implementation, you can circumvent this problem
                // by setting up your service structure like this:
                // $b = new ServiceB();
                // $a = new ServiceA(ServiceB $b);
                // $b->setServiceA(ServiceA $a);
                if ($this->hasReference($id, $sDefinition->getArguments())) {
                    throw new ServiceCircularReferenceException($id, array($id));
                }

                $code .= $this->addNewInstance($id, $sDefinition, '$'.$name, ' = ');

                if (!$this->hasReference($id, $sDefinition->getMethodCalls(), true) && !$this->hasReference($id, $sDefinition->getProperties(), true)) {
                    $code .= $this->addServiceMethodCalls(null, $sDefinition, $name);
                    $code .= $this->addServiceProperties(null, $sDefinition, $name);
                    $code .= $this->addServiceConfigurator(null, $sDefinition, $name);
                }

                $code .= "\n";
            }
        }

        return $code;
    }

    /**
     * Adds the service return statement.
     *
     * @param string     $id         Service id
     * @param Definition $definition
     *
     * @return string
     */
    private function addServiceReturn($id, $definition)
    {
        if ($this->isSimpleInstance($id, $definition)) {
            return "    }\n";
        }

        return "\n        return \$instance;\n    }\n";
    }

    /**
     * Generates the service instance.
     *
     * @param string     $id
     * @param Definition $definition
     *
     * @return string
     *
     * @throws InvalidArgumentException
     * @throws RuntimeException
     */
    private function addServiceInstance($id, $definition)
    {
        $class = $this->dumpValue($definition->getClass());

        if (0 === strpos($class, "'") && !preg_match('/^\'[a-zA-Z_\x7f-\xff][a-zA-Z0-9_\x7f-\xff]*(\\\{2}[a-zA-Z_\x7f-\xff][a-zA-Z0-9_\x7f-\xff]*)*\'$/', $class)) {
            throw new InvalidArgumentException(sprintf('"%s" is not a valid class name for the "%s" service.', $class, $id));
        }

        $simple = $this->isSimpleInstance($id, $definition);
        $isProxyCandidate = $this->getProxyDumper()->isProxyCandidate($definition);
        $instantiation = '';

        if (!$isProxyCandidate && ContainerInterface::SCOPE_CONTAINER === $definition->getScope()) {
            $instantiation = "\$this->services['$id'] = ".($simple ? '' : '$instance');
        } elseif (!$isProxyCandidate && ContainerInterface::SCOPE_PROTOTYPE !== $scope = $definition->getScope()) {
            $instantiation = "\$this->services['$id'] = \$this->scopedServices['$scope']['$id'] = ".($simple ? '' : '$instance');
        } elseif (!$simple) {
            $instantiation = '$instance';
        }

        $return = '';
        if ($simple) {
            $return = 'return ';
        } else {
            $instantiation .= ' = ';
        }

        $code = $this->addNewInstance($id, $definition, $return, $instantiation);

        if (!$simple) {
            $code .= "\n";
        }

        return $code;
    }

    /**
     * Checks if the definition is a simple instance.
     *
     * @param string     $id
     * @param Definition $definition
     *
     * @return bool
     */
    private function isSimpleInstance($id, $definition)
    {
        foreach (array_merge(array($definition), $this->getInlinedDefinitions($definition)) as $sDefinition) {
            if ($definition !== $sDefinition && !$this->hasReference($id, $sDefinition->getMethodCalls())) {
                continue;
            }

            if ($sDefinition->getMethodCalls() || $sDefinition->getProperties() || $sDefinition->getConfigurator()) {
                return false;
            }
        }

        return true;
    }

    /**
     * Adds method calls to a service definition.
     *
     * @param string     $id
     * @param Definition $definition
     * @param string     $variableName
     *
     * @return string
     */
    private function addServiceMethodCalls($id, $definition, $variableName = 'instance')
    {
        $calls = '';
        foreach ($definition->getMethodCalls() as $call) {
            $arguments = array();
            foreach ($call[1] as $value) {
                $arguments[] = $this->dumpValue($value);
            }

            $calls .= $this->wrapServiceConditionals($call[1], sprintf("        \$%s->%s(%s);\n", $variableName, $call[0], implode(', ', $arguments)));
        }

        return $calls;
    }

    private function addServiceProperties($id, $definition, $variableName = 'instance')
    {
        $code = '';
        foreach ($definition->getProperties() as $name => $value) {
            $code .= sprintf("        \$%s->%s = %s;\n", $variableName, $name, $this->dumpValue($value));
        }

        return $code;
    }

    /**
     * Generates the inline definition setup.
     *
     * @param string     $id
     * @param Definition $definition
     *
     * @return string
     *
     * @throws ServiceCircularReferenceException when the container contains a circular reference
     */
    private function addServiceInlinedDefinitionsSetup($id, $definition)
    {
        $this->referenceVariables[$id] = new Variable('instance');

        $code = '';
        $processed = new \SplObjectStorage();
        foreach ($this->getInlinedDefinitions($definition) as $iDefinition) {
            if ($processed->contains($iDefinition)) {
                continue;
            }
            $processed->offsetSet($iDefinition);

            if (!$this->hasReference($id, $iDefinition->getMethodCalls(), true) && !$this->hasReference($id, $iDefinition->getProperties(), true)) {
                continue;
            }

            // if the instance is simple, the return statement has already been generated
            // so, the only possible way to get there is because of a circular reference
            if ($this->isSimpleInstance($id, $definition)) {
                throw new ServiceCircularReferenceException($id, array($id));
            }

            $name = (string) $this->definitionVariables->offsetGet($iDefinition);
            $code .= $this->addServiceMethodCalls(null, $iDefinition, $name);
            $code .= $this->addServiceProperties(null, $iDefinition, $name);
            $code .= $this->addServiceConfigurator(null, $iDefinition, $name);
        }

        if ('' !== $code) {
            $code .= "\n";
        }

        return $code;
    }

    /**
     * Adds configurator definition
     *
     * @param string     $id
     * @param Definition $definition
     * @param string     $variableName
     *
     * @return string
     */
    private function addServiceConfigurator($id, $definition, $variableName = 'instance')
    {
        if (!$callable = $definition->getConfigurator()) {
            return '';
        }

        if (is_array($callable)) {
            if ($callable[0] instanceof Reference
                || ($callable[0] instanceof Definition && $this->definitionVariables->contains($callable[0]))) {
                return sprintf("        %s->%s(\$%s);\n", $this->dumpValue($callable[0]), $callable[1], $variableName);
            }

            $class = $this->dumpValue($callable[0]);
            // If the class is a string we can optimize call_user_func away
            if (strpos($class, "'") === 0) {
                return sprintf("        %s::%s(\$%s);\n", $this->dumpLiteralClass($class), $callable[1], $variableName);
            }

            return sprintf("        call_user_func(array(%s, '%s'), \$%s);\n", $this->dumpValue($callable[0]), $callable[1], $variableName);
        }

        return sprintf("        %s(\$%s);\n", $callable, $variableName);
    }

    /**
     * Adds a service
     *
     * @param string     $id
     * @param Definition $definition
     *
     * @return string
     */
    private function addService($id, $definition)
    {
        $this->definitionVariables = new \SplObjectStorage();
        $this->referenceVariables = array();
        $this->variableCount = 0;

        $return = array();

        if ($definition->isSynthetic()) {
            $return[] = '@throws RuntimeException always since this service is expected to be injected dynamically';
        } elseif ($class = $definition->getClass()) {
            $return[] = sprintf("@return %s A %s instance.", 0 === strpos($class, '%') ? 'object' : "\\".$class, $class);
        } elseif ($definition->getFactoryClass()) {
            $return[] = sprintf('@return object An instance returned by %s::%s().', $definition->getFactoryClass(), $definition->getFactoryMethod());
        } elseif ($definition->getFactoryService()) {
            $return[] = sprintf('@return object An instance returned by %s::%s().', $definition->getFactoryService(), $definition->getFactoryMethod());
        }

        $scope = $definition->getScope();
        if (!in_array($scope, array(ContainerInterface::SCOPE_CONTAINER, ContainerInterface::SCOPE_PROTOTYPE))) {
            if ($return && 0 === strpos($return[count($return) - 1], '@return')) {
                $return[] = '';
            }
            $return[] = sprintf("@throws InactiveScopeException when the '%s' service is requested while the '%s' scope is not active", $id, $scope);
        }

        $return = implode("\n     * ", $return);

        $doc = '';
        if (ContainerInterface::SCOPE_PROTOTYPE !== $scope) {
            $doc .= <<<EOF

     *
     * This service is shared.
     * This method always returns the same instance of the service.
EOF;
        }

        if (!$definition->isPublic()) {
            $doc .= <<<EOF

     *
     * This service is private.
     * If you want to be able to request this service from the container directly,
     * make it public, otherwise you might end up with broken code.
EOF;
        }

        if ($definition->isLazy()) {
            $lazyInitialization = '$lazyLoad = true';
            $lazyInitializationDoc = "\n     * @param bool    \$lazyLoad whether to try lazy-loading the service with a proxy\n     *";
        } else {
            $lazyInitialization = '';
            $lazyInitializationDoc = '';
        }

        // with proxies, for 5.3.3 compatibility, the getter must be public to be accessible to the initializer
        $isProxyCandidate = $this->getProxyDumper()->isProxyCandidate($definition);
        $visibility = $isProxyCandidate ? 'public' : 'protected';
        $code = <<<EOF

    /**
     * Gets the '$id' service.$doc
     *$lazyInitializationDoc
     * $return
     */
    {$visibility} function get{$this->camelize($id)}Service($lazyInitialization)
    {

EOF;

        $code .= $isProxyCandidate ? $this->getProxyDumper()->getProxyFactoryCode($definition, $id) : '';

        if (!in_array($scope, array(ContainerInterface::SCOPE_CONTAINER, ContainerInterface::SCOPE_PROTOTYPE))) {
            $code .= <<<EOF
        if (!isset(\$this->scopedServices['$scope'])) {
            throw new InactiveScopeException('$id', '$scope');
        }


EOF;
        }

        if ($definition->isSynthetic()) {
            $code .= sprintf("        throw new RuntimeException('You have requested a synthetic service (\"%s\"). The DIC does not know how to construct this service.');\n    }\n", $id);
        } else {
            $code .=
                $this->addServiceInclude($id, $definition).
                $this->addServiceLocalTempVariables($id, $definition).
                $this->addServiceInlinedDefinitions($id, $definition).
                $this->addServiceInstance($id, $definition).
                $this->addServiceInlinedDefinitionsSetup($id, $definition).
                $this->addServiceMethodCalls($id, $definition).
                $this->addServiceProperties($id, $definition).
                $this->addServiceConfigurator($id, $definition).
                $this->addServiceReturn($id, $definition)
            ;
        }

        $this->definitionVariables = null;
        $this->referenceVariables = null;

        return $code;
    }

    /**
     * Adds multiple services
     *
     * @return string
     */
    private function addServices()
    {
        $publicServices = $privateServices = $synchronizers = '';
        $definitions = $this->container->getDefinitions();
        ksort($definitions);
        foreach ($definitions as $id => $definition) {
            if ($definition->isPublic()) {
                $publicServices .= $this->addService($id, $definition);
            } else {
                $privateServices .= $this->addService($id, $definition);
            }

            $synchronizers .= $this->addServiceSynchronizer($id, $definition);
        }

        return $publicServices.$synchronizers.$privateServices;
    }

    /**
     * Adds synchronizer methods.
     *
     * @param string     $id         A service identifier
     * @param Definition $definition A Definition instance
     *
     * @return string|null
     */
    private function addServiceSynchronizer($id, Definition $definition)
    {
        if (!$definition->isSynchronized()) {
            return;
        }

        $code = '';
        foreach ($this->container->getDefinitions() as $definitionId => $definition) {
            foreach ($definition->getMethodCalls() as $call) {
                foreach ($call[1] as $argument) {
                    if ($argument instanceof Reference && $id == (string) $argument) {
                        $arguments = array();
                        foreach ($call[1] as $value) {
                            $arguments[] = $this->dumpValue($value);
                        }

                        $call = $this->wrapServiceConditionals($call[1], sprintf("\$this->get('%s')->%s(%s);", $definitionId, $call[0], implode(', ', $arguments)));

                        $code .= <<<EOF
        if (\$this->initialized('$definitionId')) {
            $call
        }

EOF;
                    }
                }
            }
        }

        if (!$code) {
            return;
        }

        return <<<EOF

    /**
     * Updates the '$id' service.
     */
    protected function synchronize{$this->camelize($id)}Service()
    {
$code    }

EOF;
    }

    private function addNewInstance($id, Definition $definition, $return, $instantiation)
    {
        $class = $this->dumpValue($definition->getClass());

        $arguments = array();
        foreach ($definition->getArguments() as $value) {
            $arguments[] = $this->dumpValue($value);
        }

        if (null !== $definition->getFactoryMethod()) {
            if (null !== $definition->getFactoryClass()) {
                $class = $this->dumpValue($definition->getFactoryClass());

                // If the class is a string we can optimize call_user_func away
                if (strpos($class, "'") === 0) {
                    return sprintf("        $return{$instantiation}%s::%s(%s);\n", $this->dumpLiteralClass($class), $definition->getFactoryMethod(), $arguments ? implode(', ', $arguments) : '');
                }

                return sprintf("        $return{$instantiation}call_user_func(array(%s, '%s')%s);\n", $this->dumpValue($definition->getFactoryClass()), $definition->getFactoryMethod(), $arguments ? ', '.implode(', ', $arguments) : '');
            }

            if (null !== $definition->getFactoryService()) {
                return sprintf("        $return{$instantiation}%s->%s(%s);\n", $this->getServiceCall($definition->getFactoryService()), $definition->getFactoryMethod(), implode(', ', $arguments));
            }

            throw new RuntimeException(sprintf('Factory method requires a factory service or factory class in service definition for %s', $id));
        }

        if (false !== strpos($class, '$')) {
            return sprintf("        \$class = %s;\n\n        $return{$instantiation}new \$class(%s);\n", $class, implode(', ', $arguments));
        }

        return sprintf("        $return{$instantiation}new %s(%s);\n", $this->dumpLiteralClass($class), implode(', ', $arguments));
    }

    /**
     * Adds the class headers.
     *
     * @param string $class     Class name
     * @param string $baseClass The name of the base class
     * @param string $namespace The class namespace
     *
     * @return string
     */
    private function startClass($class, $baseClass, $namespace)
    {
        $bagClass = $this->container->isFrozen() ? 'use Symfony\Component\DependencyInjection\ParameterBag\FrozenParameterBag;' : 'use Symfony\Component\DependencyInjection\ParameterBag\\ParameterBag;';
        $namespaceLine = $namespace ? "namespace $namespace;\n" : '';

        return <<<EOF
<?php
$namespaceLine
use Symfony\Component\DependencyInjection\ContainerInterface;
use Symfony\Component\DependencyInjection\Container;
use Symfony\Component\DependencyInjection\Exception\InactiveScopeException;
use Symfony\Component\DependencyInjection\Exception\InvalidArgumentException;
use Symfony\Component\DependencyInjection\Exception\LogicException;
use Symfony\Component\DependencyInjection\Exception\RuntimeException;
$bagClass

/**
 * $class
 *
 * This class has been auto-generated
 * by the Symfony Dependency Injection Component.
 */
class $class extends $baseClass
{
    private \$parameters;
    private \$targetDirs = array();

EOF;
    }

    /**
     * Adds the constructor.
     *
     * @return string
     */
    private function addConstructor()
    {
        $targetDirs = $this->exportTargetDirs();
        $arguments = $this->container->getParameterBag()->all() ? 'new ParameterBag($this->getDefaultParameters())' : null;

        $code = <<<EOF

    /**
     * Constructor.
     */
    public function __construct()
    {{$targetDirs}
        parent::__construct($arguments);

EOF;

        if (count($scopes = $this->container->getScopes()) > 0) {
            $code .= "\n";
            $code .= "        \$this->scopes = ".$this->dumpValue($scopes).";\n";
            $code .= "        \$this->scopeChildren = ".$this->dumpValue($this->container->getScopeChildren()).";\n";
        }

        $code .= $this->addMethodMap();
        $code .= $this->addAliases();

        $code .= <<<EOF
    }

EOF;

        return $code;
    }

    /**
     * Adds the constructor for a frozen container.
     *
     * @return string
     */
    private function addFrozenConstructor()
    {
        $targetDirs = $this->exportTargetDirs();

        $code = <<<EOF

    private \$parameters;

    /**
     * Constructor.
     */
    public function __construct()
    {{$targetDirs}
EOF;

        if ($this->container->getParameterBag()->all()) {
            $code .= "\n        \$this->parameters = \$this->getDefaultParameters();\n";
        }

        $code .= <<<EOF

        \$this->services =
        \$this->scopedServices =
        \$this->scopeStacks = array();

        \$this->set('service_container', \$this);

EOF;

        $code .= "\n";
        if (count($scopes = $this->container->getScopes()) > 0) {
            $code .= "        \$this->scopes = ".$this->dumpValue($scopes).";\n";
            $code .= "        \$this->scopeChildren = ".$this->dumpValue($this->container->getScopeChildren()).";\n";
        } else {
            $code .= "        \$this->scopes = array();\n";
            $code .= "        \$this->scopeChildren = array();\n";
        }

        $code .= $this->addMethodMap();
        $code .= $this->addAliases();

        $code .= <<<EOF
    }

EOF;

        return $code;
    }

    /**
     * Adds the methodMap property definition
     *
     * @return string
     */
    private function addMethodMap()
    {
        if (!$definitions = $this->container->getDefinitions()) {
            return '';
        }

        $code = "        \$this->methodMap = array(\n";
        ksort($definitions);
        foreach ($definitions as $id => $definition) {
            $code .= '            '.var_export($id, true).' => '.var_export('get'.$this->camelize($id).'Service', true).",\n";
        }

        return $code."        );\n";
    }

    /**
     * Adds the aliases property definition
     *
     * @return string
     */
    private function addAliases()
    {
        if (!$aliases = $this->container->getAliases()) {
            if ($this->container->isFrozen()) {
                return "\n        \$this->aliases = array();\n";
            } else {
                return '';
            }
        }

        $code = "        \$this->aliases = array(\n";
        ksort($aliases);
        foreach ($aliases as $alias => $id) {
            $id = (string) $id;
            while (isset($aliases[$id])) {
                $id = (string) $aliases[$id];
            }
            $code .= '            '.var_export($alias, true).' => '.var_export($id, true).",\n";
        }

        return $code."        );\n";
    }

    /**
     * Adds default parameters method.
     *
     * @return string
     */
    private function addDefaultParametersMethod()
    {
        if (!$this->container->getParameterBag()->all()) {
            return '';
        }

        $parameters = $this->exportParameters($this->container->getParameterBag()->all());

        $code = '';
        if ($this->container->isFrozen()) {
            $code .= <<<EOF

    /**
     * {@inheritdoc}
     */
    public function getParameter(\$name)
    {
        \$name = strtolower(\$name);

        if (!(isset(\$this->parameters[\$name]) || array_key_exists(\$name, \$this->parameters))) {
            throw new InvalidArgumentException(sprintf('The parameter "%s" must be defined.', \$name));
        }

        return \$this->parameters[\$name];
    }

    /**
     * {@inheritdoc}
     */
    public function hasParameter(\$name)
    {
        \$name = strtolower(\$name);

        return isset(\$this->parameters[\$name]) || array_key_exists(\$name, \$this->parameters);
    }

    /**
     * {@inheritdoc}
     */
    public function setParameter(\$name, \$value)
    {
        throw new LogicException('Impossible to call set() on a frozen ParameterBag.');
    }

    /**
     * {@inheritdoc}
     */
    public function getParameterBag()
    {
        if (null === \$this->parameterBag) {
            \$this->parameterBag = new FrozenParameterBag(\$this->parameters);
        }

        return \$this->parameterBag;
    }
EOF;
        }

        $code .= <<<EOF

    /**
     * Gets the default parameters.
     *
     * @return array An array of the default parameters
     */
    protected function getDefaultParameters()
    {
        return $parameters;
    }

EOF;

        return $code;
    }

    /**
     * Exports parameters.
     *
     * @param array  $parameters
     * @param string $path
     * @param int    $indent
     *
     * @return string
     *
     * @throws InvalidArgumentException
     */
    private function exportParameters($parameters, $path = '', $indent = 12)
    {
        $php = array();
        foreach ($parameters as $key => $value) {
            if (is_array($value)) {
                $value = $this->exportParameters($value, $path.'/'.$key, $indent + 4);
            } elseif ($value instanceof Variable) {
                throw new InvalidArgumentException(sprintf('You cannot dump a container with parameters that contain variable references. Variable "%s" found in "%s".', $value, $path.'/'.$key));
            } elseif ($value instanceof Definition) {
                throw new InvalidArgumentException(sprintf('You cannot dump a container with parameters that contain service definitions. Definition for "%s" found in "%s".', $value->getClass(), $path.'/'.$key));
            } elseif ($value instanceof Reference) {
                throw new InvalidArgumentException(sprintf('You cannot dump a container with parameters that contain references to other services (reference to service "%s" found in "%s").', $value, $path.'/'.$key));
            } elseif ($value instanceof Expression) {
                throw new InvalidArgumentException(sprintf('You cannot dump a container with parameters that contain expressions. Expression "%s" found in "%s".', $value, $path.'/'.$key));
            } else {
                $value = $this->export($value);
            }

            $php[] = sprintf('%s%s => %s,', str_repeat(' ', $indent), var_export($key, true), $value);
        }

        return sprintf("array(\n%s\n%s)", implode("\n", $php), str_repeat(' ', $indent - 4));
    }

    /**
     * Ends the class definition.
     *
     * @return string
     */
    private function endClass()
    {
        return <<<EOF
}

EOF;
    }

    /**
     * Wraps the service conditionals.
     *
     * @param string $value
     * @param string $code
     *
     * @return string
     */
    private function wrapServiceConditionals($value, $code)
    {
        if (!$services = ContainerBuilder::getServiceConditionals($value)) {
            return $code;
        }

        $conditions = array();
        foreach ($services as $service) {
            $conditions[] = sprintf("\$this->has('%s')", $service);
        }

        // re-indent the wrapped code
        $code = implode("\n", array_map(function ($line) { return $line ? '    '.$line : $line; }, explode("\n", $code)));

        return sprintf("        if (%s) {\n%s        }\n", implode(' && ', $conditions), $code);
    }

    /**
     * Builds service calls from arguments.
     *
     * @param array $arguments
     * @param array &$calls    By reference
     * @param array &$behavior By reference
     */
    private function getServiceCallsFromArguments(array $arguments, array &$calls, array &$behavior)
    {
        foreach ($arguments as $argument) {
            if (is_array($argument)) {
                $this->getServiceCallsFromArguments($argument, $calls, $behavior);
            } elseif ($argument instanceof Reference) {
                $id = (string) $argument;

                if (!isset($calls[$id])) {
                    $calls[$id] = 0;
                }
                if (!isset($behavior[$id])) {
                    $behavior[$id] = $argument->getInvalidBehavior();
                } elseif (ContainerInterface::EXCEPTION_ON_INVALID_REFERENCE !== $behavior[$id]) {
                    $behavior[$id] = $argument->getInvalidBehavior();
                }

                $calls[$id] += 1;
            }
        }
    }

    /**
     * Returns the inline definition.
     *
     * @param Definition $definition
     *
     * @return array
     */
    private function getInlinedDefinitions(Definition $definition)
    {
        if (false === $this->inlinedDefinitions->contains($definition)) {
            $definitions = array_merge(
                $this->getDefinitionsFromArguments($definition->getArguments()),
                $this->getDefinitionsFromArguments($definition->getMethodCalls()),
                $this->getDefinitionsFromArguments($definition->getProperties()),
                $this->getDefinitionsFromArguments(array($definition->getConfigurator()))
            );

            $this->inlinedDefinitions->offsetSet($definition, $definitions);

            return $definitions;
        }

        return $this->inlinedDefinitions->offsetGet($definition);
    }

    /**
     * Gets the definition from arguments.
     *
     * @param array $arguments
     *
     * @return array
     */
    private function getDefinitionsFromArguments(array $arguments)
    {
        $definitions = array();
        foreach ($arguments as $argument) {
            if (is_array($argument)) {
                $definitions = array_merge($definitions, $this->getDefinitionsFromArguments($argument));
            } elseif ($argument instanceof Definition) {
                $definitions = array_merge(
                    $definitions,
                    $this->getInlinedDefinitions($argument),
                    array($argument)
                );
            }
        }

        return $definitions;
    }

    /**
     * Checks if a service id has a reference.
     *
     * @param string $id
     * @param array  $arguments
     * @param bool   $deep
     * @param array  $visited
     *
     * @return bool
     */
    private function hasReference($id, array $arguments, $deep = false, array $visited = array())
    {
        foreach ($arguments as $argument) {
            if (is_array($argument)) {
                if ($this->hasReference($id, $argument, $deep, $visited)) {
                    return true;
                }
            } elseif ($argument instanceof Reference) {
                $argumentId = (string) $argument;
                if ($id === $argumentId) {
                    return true;
                }

                if ($deep && !isset($visited[$argumentId])) {
                    $visited[$argumentId] = true;

                    $service = $this->container->getDefinition($argumentId);
                    $arguments = array_merge($service->getMethodCalls(), $service->getArguments(), $service->getProperties());

                    if ($this->hasReference($id, $arguments, $deep, $visited)) {
                        return true;
                    }
                }
            }
        }

        return false;
    }

    /**
     * Dumps values.
     *
     * @param array $value
     * @param bool  $interpolate
     *
     * @return string
     *
     * @throws RuntimeException
     */
    private function dumpValue($value, $interpolate = true)
    {
        if (is_array($value)) {
            $code = array();
            foreach ($value as $k => $v) {
                $code[] = sprintf('%s => %s', $this->dumpValue($k, $interpolate), $this->dumpValue($v, $interpolate));
            }

            return sprintf('array(%s)', implode(', ', $code));
        } elseif ($value instanceof Definition) {
            if (null !== $this->definitionVariables && $this->definitionVariables->contains($value)) {
                return $this->dumpValue($this->definitionVariables->offsetGet($value), $interpolate);
            }
            if (count($value->getMethodCalls()) > 0) {
                throw new RuntimeException('Cannot dump definitions which have method calls.');
            }
            if (null !== $value->getConfigurator()) {
                throw new RuntimeException('Cannot dump definitions which have a configurator.');
            }

            $arguments = array();
            foreach ($value->getArguments() as $argument) {
                $arguments[] = $this->dumpValue($argument);
            }
            $class = $this->dumpValue($value->getClass());

            if (false !== strpos($class, '$')) {
                throw new RuntimeException('Cannot dump definitions which have a variable class name.');
            }

            if (null !== $value->getFactoryMethod()) {
                if (null !== $value->getFactoryClass()) {
                    return sprintf("call_user_func(array(%s, '%s')%s)", $this->dumpValue($value->getFactoryClass()), $value->getFactoryMethod(), count($arguments) > 0 ? ', '.implode(', ', $arguments) : '');
                } elseif (null !== $value->getFactoryService()) {
                    return sprintf("%s->%s(%s)", $this->getServiceCall($value->getFactoryService()), $value->getFactoryMethod(), implode(', ', $arguments));
                } else {
                    throw new RuntimeException('Cannot dump definitions which have factory method without factory service or factory class.');
                }
            }

            return sprintf("new \\%s(%s)", substr(str_replace('\\\\', '\\', $class), 1, -1), implode(', ', $arguments));
        } elseif ($value instanceof Variable) {
            return '$'.$value;
        } elseif ($value instanceof Reference) {
            if (null !== $this->referenceVariables && isset($this->referenceVariables[$id = (string) $value])) {
                return $this->dumpValue($this->referenceVariables[$id], $interpolate);
            }

            return $this->getServiceCall((string) $value, $value);
        } elseif ($value instanceof Expression) {
            return $this->getExpressionLanguage()->compile((string) $value, array('this' => 'container'));
        } elseif ($value instanceof Parameter) {
            return $this->dumpParameter($value);
        } elseif (true === $interpolate && is_string($value)) {
            if (preg_match('/^%([^%]+)%$/', $value, $match)) {
                // we do this to deal with non string values (Boolean, integer, ...)
                // the preg_replace_callback converts them to strings
                return $this->dumpParameter(strtolower($match[1]));
            } else {
                $that = $this;
                $replaceParameters = function ($match) use ($that) {
                    return "'.".$that->dumpParameter(strtolower($match[2])).".'";
                };

                $code = str_replace('%%', '%', preg_replace_callback('/(?<!%)(%)([^%]+)\1/', $replaceParameters, $this->export($value)));

                return $code;
            }
        } elseif (is_object($value) || is_resource($value)) {
            throw new RuntimeException('Unable to dump a service container if a parameter is an object or a resource.');
        } else {
            return $this->export($value);
        }
    }

    /**
     * Dumps a string to a literal (aka PHP Code) class value.
     *
     * @param string $class
     *
     * @return string
     */
    private function dumpLiteralClass($class)
    {
        return '\\'.substr(str_replace('\\\\', '\\', $class), 1, -1);
    }

    /**
     * Dumps a parameter
     *
     * @param string $name
     *
     * @return string
     */
    public function dumpParameter($name)
    {
        if ($this->container->isFrozen() && $this->container->hasParameter($name)) {
            return $this->dumpValue($this->container->getParameter($name), false);
        }

        return sprintf("\$this->getParameter('%s')", strtolower($name));
    }

    /**
     * Gets a service call
     *
     * @param string    $id
     * @param Reference $reference
     *
     * @return string
     */
    private function getServiceCall($id, Reference $reference = null)
    {
        if ('service_container' === $id) {
            return '$this';
        }

        if (null !== $reference && ContainerInterface::EXCEPTION_ON_INVALID_REFERENCE !== $reference->getInvalidBehavior()) {
            return sprintf('$this->get(\'%s\', ContainerInterface::NULL_ON_INVALID_REFERENCE)', $id);
        } else {
            if ($this->container->hasAlias($id)) {
                $id = (string) $this->container->getAlias($id);
            }

            return sprintf('$this->get(\'%s\')', $id);
        }
    }

    /**
     * Convert a service id to a valid PHP method name.
     *
     * @param string $id
     *
     * @return string
     *
     * @throws InvalidArgumentException
     */
    private function camelize($id)
    {
        $name = Container::camelize($id);

        if (!preg_match('/^[a-zA-Z0-9_\x7f-\xff]+$/', $name)) {
            throw new InvalidArgumentException(sprintf('Service id "%s" cannot be converted to a valid PHP method name.', $id));
        }

        return $name;
    }

    /**
     * Returns the next name to use
     *
     * @return string
     */
    private function getNextVariableName()
    {
        $firstChars = self::FIRST_CHARS;
        $firstCharsLength = strlen($firstChars);
        $nonFirstChars = self::NON_FIRST_CHARS;
        $nonFirstCharsLength = strlen($nonFirstChars);

        while (true) {
            $name = '';
            $i = $this->variableCount;

            if ('' === $name) {
                $name .= $firstChars[$i%$firstCharsLength];
                $i = intval($i/$firstCharsLength);
            }

            while ($i > 0) {
                $i -= 1;
                $name .= $nonFirstChars[$i%$nonFirstCharsLength];
                $i = intval($i/$nonFirstCharsLength);
            }

            $this->variableCount += 1;

            // check that the name is not reserved
            if (in_array($name, $this->reservedVariables, true)) {
                continue;
            }

            return $name;
        }
    }

<<<<<<< HEAD
    private function getExpressionLanguage()
    {
        if (null === $this->expressionLanguage) {
            if (!class_exists('Symfony\Component\ExpressionLanguage\ExpressionLanguage')) {
                throw new RuntimeException('Unable to use expressions as the Symfony ExpressionLanguage component is not installed.');
            }
            $this->expressionLanguage = new ExpressionLanguage();
        }

        return $this->expressionLanguage;
=======
    private function exportTargetDirs()
    {
        return null === $this->targetDirRegex ? '' : <<<EOF

        \$dir = __DIR__;
        for (\$i = 1; \$i <= {$this->targetDirMaxMatches}; ++\$i) {
            \$this->targetDirs[\$i] = \$dir = dirname(\$dir);
        }
EOF;
>>>>>>> c87a661e
    }

    private function export($value)
    {
        if (null !== $this->targetDirRegex && is_string($value) && preg_match($this->targetDirRegex, $value, $matches, PREG_OFFSET_CAPTURE)) {
            $prefix = $matches[0][1] ? var_export(substr($value, 0, $matches[0][1]), true).'.' : '';
            $suffix = $matches[0][1] + strlen($matches[0][0]);
            $suffix = isset($value[$suffix]) ? '.'.var_export(substr($value, $suffix), true) : '';
            $dirname = '__DIR__';

            if (0 < $offset = 1 + $this->targetDirMaxMatches - count($matches)) {
                $dirname = sprintf('$this->targetDirs[%d]', $offset);
            }

            if ($prefix || $suffix) {
                return sprintf('(%s%s%s)', $prefix, $dirname, $suffix);
            }

            return $dirname;
        }

        return var_export($value, true);
    }
}<|MERGE_RESOLUTION|>--- conflicted
+++ resolved
@@ -1401,7 +1401,6 @@
         }
     }
 
-<<<<<<< HEAD
     private function getExpressionLanguage()
     {
         if (null === $this->expressionLanguage) {
@@ -1412,7 +1411,8 @@
         }
 
         return $this->expressionLanguage;
-=======
+    }
+
     private function exportTargetDirs()
     {
         return null === $this->targetDirRegex ? '' : <<<EOF
@@ -1422,7 +1422,6 @@
             \$this->targetDirs[\$i] = \$dir = dirname(\$dir);
         }
 EOF;
->>>>>>> c87a661e
     }
 
     private function export($value)
