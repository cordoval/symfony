--- conflicted
+++ resolved
@@ -35,13 +35,8 @@
     public function getFunctions()
     {
         return array(
-<<<<<<< HEAD
-            'url'  => new \Twig_Function_Method($this, 'getUrl', array('is_safe_callback' => array($this, 'isUrlGenerationSafe'))),
-            'path' => new \Twig_Function_Method($this, 'getPath', array('is_safe_callback' => array($this, 'isUrlGenerationSafe'))),
-=======
-            new \Twig_SimpleFunction('url', array($this, 'getUrl')),
-            new \Twig_SimpleFunction('path', array($this, 'getPath')),
->>>>>>> 1a73b44d
+            new \Twig_SimpleFunction('url', array($this, 'getUrl'), array('is_safe_callback' => array($this, 'isUrlGenerationSafe'))),
+            new \Twig_SimpleFunction('path', array($this, 'getPath'), array('is_safe_callback' => array($this, 'isUrlGenerationSafe'))),
         );
     }
 
