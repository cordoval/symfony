--- conflicted
+++ resolved
@@ -16,15 +16,9 @@
         }
     ],
     "require": {
-<<<<<<< HEAD
         "php": ">=5.5.9",
         "symfony/security-csrf": "~2.7|~3.0",
-        "twig/twig": "~1.17"
-=======
-        "php": ">=5.3.9",
-        "symfony/security-csrf": "~2.6|~3.0.0",
         "twig/twig": "~1.18"
->>>>>>> 6cd28737
     },
     "require-dev": {
         "symfony/finder": "~2.7|~3.0",
